'use strict';

require('../globals');

module.exports = data;

var vlfield = require('../field'),
  util = require('../util'),
  time = require('./time');

/**
 * Create Vega's data array from a given encoding.
 *
 * @param  {Encoding} encoding
 * @return {Array} Array of Vega data.
 *                 This always includes a "raw" data table.
 *                 If the encoding contains aggregate value, this will also create
 *                 aggregate table as well.
 */
function data(encoding) {
  var def = [data.raw(encoding)];

  var aggregate = data.aggregate(encoding);
  if (aggregate) def.push(data.aggregate(encoding));

  // TODO add "having" filter here

  // append non-positive filter at the end for the data table
  data.filterNonPositive(def[def.length - 1], encoding);

  return def;
}

data.raw = function(encoding) {
  var raw = {name: RAW};

  // Data source (url or inline)
  if (encoding.hasValues()) {
    raw.values = encoding.data().values;
  } else {
    raw.url = encoding.data().url;
    raw.format = {type: encoding.data().formatType};
  }

  // Set data's format.parse if needed
  var parse = data.raw.formatParse(encoding);
  if (parse) {
    raw.format = raw.format || {};
    raw.format.parse = parse;
  }

  raw.transform = data.raw.transform(encoding);
  return raw;
};

data.raw.formatParse = function(encoding) {
  var parse;

  encoding.forEach(function(field) {
    if (field.type == T) {
      parse = parse || {};
      parse[field.name] = 'date';
    } else if (field.type == Q) {
      if (vlfield.isCount(field)) return;
      parse = parse || {};
      parse[field.name] = 'number';
    }
  });

  return parse;
};

/**
 * Generate Vega transforms for the raw data table.  This can include
 * transforms for time unit, binning and filtering.
 */
data.raw.transform = function(encoding) {
  // null filter comes first so transforms are not performed on null values
  // time and bin should come before filter so we can filter by time and bin
  return data.raw.transform.nullFilter(encoding).concat(
    data.raw.transform.time(encoding),
    data.raw.transform.bin(encoding),
    data.raw.transform.filter(encoding)
  );
};

data.raw.transform.time = function(encoding) {
  return encoding.reduce(function(transform, field, encType) {
    if (field.type === T && field.timeUnit) {
      var fieldRef = encoding.fieldRef(encType, {nofn: true, datum: true});

      transform.push({
        type: 'formula',
        field: encoding.fieldRef(encType),
        expr: time.formula(field.timeUnit, fieldRef)
      });
    }
    return transform;
  }, []);
};

data.raw.transform.bin = function(encoding) {
  return encoding.reduce(function(transform, field, encType) {
    if (encoding.bin(encType)) {
      transform.push({
        type: 'bin',
        field: field.name,
        output: encoding.fieldRef(encType),
        maxbins: encoding.bin(encType).maxbins
      });
    }
    return transform;
  }, []);
};

<<<<<<< HEAD
/**
 * @return {Object} An array that might contain a filter transform for filtering null value based on filterNul config
 */
data.raw.transform.nullFilter = function(encoding) {
  var filteredFields = util.reduce(encoding.fields(),
    function(filteredFields, fieldList, fieldName) {
      if (fieldName === '*') return filteredFields; //count

      // TODO(#597) revise how filterNull is structured.
      if ((encoding.config('filterNull').Q && fieldList.containsType[Q]) ||
          (encoding.config('filterNull').T && fieldList.containsType[T]) ||
          (encoding.config('filterNull').O && fieldList.containsType[O]) ||
          (encoding.config('filterNull').N && fieldList.containsType[N])) {
        filteredFields.push(fieldName);
=======
data.raw.transform.filter = function(encoding) {
  var filters = encoding.filter().reduce(function(f, filter) {
    var condition = '';
    var operator = filter.operator;
    var operands = filter.operands;

    var d = 'datum.';

    if (BINARY[operator]) {
      // expects a field and a value
      if (operator === '=') {
        operator = '==';
>>>>>>> 4bd77467
      }
      return filteredFields;
    }, []);

  return filteredFields.length > 0 ?
    [{
      type: 'filter',
      test: filteredFields.map(function(fieldName) {
        return fieldName + '!==null';
      }).join(' && ')
    }] : [];
};

data.raw.transform.filter = function(encoding) {
  var filter = encoding.data().filter;
  return filter ? [{
      type: 'filter',
      test: filter
  }] : [];
};

data.aggregate = function(encoding) {
  var dims = {}, meas = {};

  encoding.forEach(function(field, encType) {
    if (field.aggregate) {
      if (field.aggregate === 'count') {
        meas.count = {op: 'count', field: '*'};
      }else {
        meas[field.aggregate + '|' + field.name] = {
          op: field.aggregate,
          field: field.name
        };
      }
    } else {
      dims[field.name] = encoding.fieldRef(encType);
    }
  });

  dims = util.vals(dims);
  meas = util.vals(meas);

  if (meas.length > 0) {
    return {
      name: AGGREGATE,
      source: RAW,
      transform: [{
        type: 'aggregate',
        groupby: dims,
        fields: meas
      }]
    };
  }

  return null;
};

data.filterNonPositive = function(dataTable, encoding) {
  encoding.forEach(function(field, encType) {
    if (encoding.scale(encType).type === 'log') {
      dataTable.transform.push({
        type: 'filter',
        test: encoding.fieldRef(encType, {datum: 1}) + ' > 0'
      });
    }
  });
};<|MERGE_RESOLUTION|>--- conflicted
+++ resolved
@@ -113,9 +113,8 @@
   }, []);
 };
 
-<<<<<<< HEAD
 /**
- * @return {Object} An array that might contain a filter transform for filtering null value based on filterNul config
+ * @return {Array} An array that might contain a filter transform for filtering null value based on filterNul config
  */
 data.raw.transform.nullFilter = function(encoding) {
   var filteredFields = util.reduce(encoding.fields(),
@@ -128,20 +127,6 @@
           (encoding.config('filterNull').O && fieldList.containsType[O]) ||
           (encoding.config('filterNull').N && fieldList.containsType[N])) {
         filteredFields.push(fieldName);
-=======
-data.raw.transform.filter = function(encoding) {
-  var filters = encoding.filter().reduce(function(f, filter) {
-    var condition = '';
-    var operator = filter.operator;
-    var operands = filter.operands;
-
-    var d = 'datum.';
-
-    if (BINARY[operator]) {
-      // expects a field and a value
-      if (operator === '=') {
-        operator = '==';
->>>>>>> 4bd77467
       }
       return filteredFields;
     }, []);
