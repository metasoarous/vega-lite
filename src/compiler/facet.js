'use strict';

require('../globals');

var util = require('../util');

var axis = require('./axis'),
  scale = require('./scale');

module.exports = faceting;

function groupdef(name, opt) {
  opt = opt || {};
  return {
    _name: name || undefined,
    type: 'group',
    from: opt.from,
    properties: {
      enter: {
        x: opt.x || undefined,
        y: opt.y || undefined,
<<<<<<< HEAD
        width: opt.width || {group: 'width'},
        height: opt.height || {group: 'height'}
=======
        width: opt.width || {field: {group: 'width'}},
        height: opt.height || {field: {group: 'height'}}
>>>>>>> 4bd77467
      }
    },
    scales: opt.scales || undefined,
    axes: opt.axes || undefined,
    marks: opt.marks || []
  };
}

function faceting(group, encoding, layout, spec, singleScaleNames, stack, stats) {
  var enter = group.properties.enter;
  var facetKeys = [], cellAxes = [], from, axesGrp;

  var hasRow = encoding.has(ROW), hasCol = encoding.has(COL);

  enter.fill = {value: encoding.config('cellBackgroundColor')};

  //move "from" to cell level and add facet transform
  group.from = {data: group.marks[0].from.data};

  // Hack, this needs to be refactored
  for (var i = 0; i < group.marks.length; i++) {
    var mark = group.marks[i];
    if (mark.from.transform) {
      delete mark.from.data; //need to keep transform for subfacetting case
    } else {
      delete mark.from;
    }
  }

  if (hasRow) {
    if (!encoding.isDimension(ROW)) {
      util.error('Row encoding should be ordinal.');
    }
    enter.y = {scale: ROW, field: 'keys.' + facetKeys.length};
    enter.height = {'value': layout.cellHeight}; // HACK

    facetKeys.push(encoding.fieldRef(ROW));

    if (hasCol) {
      from = util.duplicate(group.from);
      from.transform = from.transform || [];
      from.transform.unshift({type: 'facet', keys: [encoding.fieldRef(COL)]});
    }

    axesGrp = groupdef('x-axes', {
        axes: encoding.has(X) ? [axis.def(X, encoding, layout, stats)] : undefined,
        x: hasCol ? {scale: COL, field: 'keys.0'} : {value: 0},
        width: hasCol && {'value': layout.cellWidth}, //HACK?
        from: from
      });

    spec.marks.unshift(axesGrp); // need to prepend so it appears under the plots
    (spec.axes = spec.axes || []);
    spec.axes.push(axis.def(ROW, encoding, layout, stats));
  } else { // doesn't have row
    if (encoding.has(X)) {
      //keep x axis in the cell
      cellAxes.push(axis.def(X, encoding, layout, stats));
    }
  }

  if (hasCol) {
    if (!encoding.isDimension(COL)) {
      util.error('Col encoding should be ordinal.');
    }
    enter.x = {scale: COL, field: 'keys.' + facetKeys.length};
    enter.width = {'value': layout.cellWidth}; // HACK

    facetKeys.push(encoding.fieldRef(COL));

    if (hasRow) {
      from = util.duplicate(group.from);
      from.transform = from.transform || [];
      from.transform.unshift({type: 'facet', keys: [encoding.fieldRef(ROW)]});
    }

    axesGrp = groupdef('y-axes', {
      axes: encoding.has(Y) ? [axis.def(Y, encoding, layout, stats)] : undefined,
      y: hasRow && {scale: ROW, field: 'keys.0'},
      x: hasRow && {value: 0},
      height: hasRow && {'value': layout.cellHeight}, //HACK?
      from: from
    });

    spec.marks.unshift(axesGrp); // need to prepend so it appears under the plots
    (spec.axes = spec.axes || []);
    spec.axes.push(axis.def(COL, encoding, layout, stats));
  } else { // doesn't have col
    if (encoding.has(Y)) {
      cellAxes.push(axis.def(Y, encoding, layout, stats));
    }
  }

  // assuming equal cellWidth here
  // TODO: support heterogenous cellWidth (maybe by using multiple scales?)
  spec.scales = (spec.scales || []).concat(scale.defs(
    scale.names(enter).concat(singleScaleNames),
    encoding,
    layout,
    stats,
    {stack: stack, facet: true}
  )); // row/col scales + cell scales

  if (cellAxes.length > 0) {
    group.axes = cellAxes;
  }

  // add facet transform
  var trans = (group.from.transform || (group.from.transform = []));
  trans.unshift({type: 'facet', keys: facetKeys});

  return spec;
}<|MERGE_RESOLUTION|>--- conflicted
+++ resolved
@@ -19,13 +19,8 @@
       enter: {
         x: opt.x || undefined,
         y: opt.y || undefined,
-<<<<<<< HEAD
-        width: opt.width || {group: 'width'},
-        height: opt.height || {group: 'height'}
-=======
         width: opt.width || {field: {group: 'width'}},
         height: opt.height || {field: {group: 'height'}}
->>>>>>> 4bd77467
       }
     },
     scales: opt.scales || undefined,
