(function(root, factory) {
  if (typeof define === 'function' && define.amd) {
    // AMD. Register as an anonymous module.
    define([], factory);
  } else if (typeof exports === 'object') {
    // Node. Does not work with strict CommonJS, but
    // only CommonJS-like environments that support module.exports,
    // like Node.
    module.exports = factory();
  } else {
    // Browser globals (root is window)
    root.vl = factory();
  }
}(this, function() {

// BEGINNING OF THIS MODULE

var vl = {};
var TABLE = "table";
var STACKED = "stacked";
var INDEX = "index";

var X = "x";
var Y = "y";
var ROW = "row";
var COL = "col";
var SIZE = "size";
var SHAPE = "shape";
var COLOR = "color";
var ALPHA = "alpha";
var TEXT = "text";

vl.encodings = {X:X, Y:Y, ROW:ROW, COL:COL, SIZE:SIZE, SHAPE:SHAPE, COLOR:COLOR, ALPHA:ALPHA, TEXT:TEXT};

var O = 1;
var Q = 2;
var T = 4;

vl.dataTypes = {"O": O, "Q": Q, "T": T};

// inverse mapping e.g., 1=>O
vl.dataTypeNames = ["O","Q","T"].reduce(function(r,x) {
  r[vl.dataTypes[x]] = x; return r;
},{});

vl.quantAggTypes = ["avg", "sum", "min", "max", "count"];
vl.timeFuncs = ["month", "year", "day", "date", "hour", "minute", "second"];
vl.quantScales = ["-", "log","pow", "sqrt", "quantile"];

vl.DEFAULTS = {
  // template
  width: undefined,
  height: undefined,
  viewport: undefined,
  _minWidth: 20,
  _minHeight: 20,

  // data source
  dataUrl: undefined, //for easier export
  useVegaServer: false,
  vegaServerUrl: "http://localhost:3001",
  vegaServerTable: undefined,
  dataFormatType: "json",

  //small multiples
  cellHeight: 200, // will be overwritten by bandWidth
  cellWidth: 200, // will be overwritten by bandWidth
  cellPadding: 0.1,
  cellBackgroundColor: "#fdfdfd",
  xAxisMargin: 80,
  yAxisMargin: 0,
  textCellWidth: 90,

  // marks
  barSize: 10,
  bandSize: 21,
  bandPadding: 1,
  pointSize: 50,
  pointShape: "circle",
  strokeWidth: 2,
  color: "steelblue",
  textColor: "black",
  textAlign: "left",
  textBaseline: "middle",
  textMargin: 4,
  font: "Helvetica Neue",
  fontSize: "12",
  fontWeight: "normal",
  fontStyle: "normal",
  opacity: 1,
  _thickOpacity: 0.5,
  _thinOpacity: 0.2,

  // scales
  xZero: true,
  xReverse: false,
  yZero: true,
  yReverse: false,
  timeScaleNice: "day"
};

vl.keys = function (obj) {
  var k = [], x;
  for (x in obj) k.push(x);
  return k;
}

vl.vals = function (obj) {
  var v = [], x;
  for (x in obj) v.push(obj[x]);
  return v;
}


function find(list, pattern) {
  var l = list.filter(function(x) {
    return x[pattern.name] === pattern.value;
  });
  return l.length && l[0] || null;
}

function uniq(data, field) {
  var map = {}, count = 0, i, k;
  for (i=0; i<data.length; ++i) {
    k = data[i][field];
    if (!map[k]) {
      map[k] = 1;
      count += 1;
    }
  }
  return count;
}

function minmax(data, field) {
  var stats = {min: +Infinity, max: -Infinity};
  for (i=0; i<data.length; ++i) {
    var v = data[i][field];
    if (v > stats.max) stats.max = v;
    if (v < stats.min) stats.min = v;
  }
  return stats;
}

vl.duplicate = function (obj) {
  return JSON.parse(JSON.stringify(obj));
};

vl.any = function(arr, f) {
  var i=0, k;
  for (k in arr) {
    if (f(arr[k], k, i++)) return true;
  }
  return false;
}

vl.all = function(arr, f) {
  var i=0, k;
  for (k in arr) {
    if (!f(arr[k], k, i++)) return false;
  }
  return true;
}

// ----
vl.Encoding = (function() {

  function Encoding(marktype, enc, config) {
    this._marktype = marktype;
    this._enc = enc; // {encType1:field1, ...}
    this._cfg = vl.keys(config).reduce(function(c, k) {
      c[k] = config[k];
      return c;
    }, Object.create(vl.DEFAULTS));
  }

  var proto = Encoding.prototype;

  proto.marktype = function() {
    return this._marktype;
  };

  proto.is = function(m) {
    return this._marktype === m;
  };

  proto.has = function(x) {
    return this._enc[x] !== undefined;
  };

  proto.enc = function(x) {
    return this._enc[x];
  };

  // get "field" property for vega
  proto.field = function(x, nodata, nofn) {
    if (!this.has(x)) return null;

    var f = (nodata ? "" : "data.");

    if (this._enc[x].aggr === "count") {
      return f + "count";
    } else if (!nofn && this._enc[x].bin) {
      return f + "bin_" + this._enc[x].name;
    } else if (!nofn && this._enc[x].aggr) {
      return f + this._enc[x].aggr + "_" + this._enc[x].name;
    } else if (!nofn && this._enc[x].fn) {
      return f + this._enc[x].fn + "_" + this._enc[x].name;
    } else {
      return f + this._enc[x].name;
    }
  };

  proto.fieldName = function(x) {
    return this._enc[x].name;
  }

  proto.scale = function(x) {
    return this._enc[x].scale;
  }

  proto.aggr = function(x) {
    return this._enc[x].aggr;
  }

  proto.bin = function(x) {
    return this._enc[x].bin;
  }

  proto.fn = function(x) {
    return this._enc[x].fn;
  }

  proto.any = function(f) {
    return vl.any(this._enc, f);
  }

  proto.all = function(f) {
    return vl.all(this._enc, f);
  }

  proto.length = function() {
    return vl.keys(this._enc).length;
  }

  proto.reduce = function(f, init) {
    var r = init, i=0;
    for (k in this._enc) {
      r = f(r, this._enc[k], k, this._enc);
    }
    return r;
  }

  proto.forEach = function(f) {
    var i=0, k;
    for (k in this._enc) {
      f(k, this._enc[k], i++);
    }
  };

  proto.type = function(x) {
    return this.has(x) ? this._enc[x].type : null;
  };

  proto.isType = function(x, t) {
    var xt = this.type(x);
    if (xt == null) return false;
    return (xt & t) > 0;
  };

  proto.config = function(name) {
    return this._cfg[name];
  };

  proto.toJSON = function(space, excludeConfig) {
    var enc = vl.duplicate(this._enc), json;

    // convert type's bitcode to type name
    for (var e in enc) {
      enc[e].type = vl.dataTypeNames[enc[e].type];
    }

    json = {
      marktype: this._marktype,
      enc: enc
    }

    if (!excludeConfig) {
      json.cfg = vl.duplicate(this._cfg)
    }

    return json;
  };

  proto.toShorthand = function() {
    var enc = this._enc;
    return this._marktype + "." + vl.keys(enc).map(function(e) {
      var v = enc[e];
        return e + "-" +
          (v.aggr ? v.aggr+"_" : "") +
          (v.fn ? v.fn+"_" : "") +
          (v.bin ? "bin_" : "") +
          (v.name || "") + "-" +
          vl.dataTypeNames[v.type];
      }
    ).join(".");
  }

  Encoding.parseShorthand = function(shorthand, cfg) {
    var enc = shorthand.split("."),
      marktype = enc.shift();

    enc = enc.reduce(function(m, e) {
      var split = e.split("-"),
        enctype = split[0],
        o = {name: split[1], type: vl.dataTypes[split[2]]};

      // check aggregate type
      for (var i in vl.quantAggTypes) {
        var a = vl.quantAggTypes[i];
        if (o.name.indexOf(a+"_") == 0) {
          o.name = o.name.substr(a.length+1);
          if (a=="count" && o.name.length === 0) o.name = "*";
          o.aggr = a;
          break;
        }
      }
      // check time fn
      for (var i in vl.timeFuncs) {
        var f = vl.timeFuncs[i];
        if (o.name && o.name.indexOf(f+"_") == 0) {
          o.name = o.name.substr(o.length+1);
          o.fn = f;
          break;
        }
      }

      // check bin
      if (o.name && o.name.indexOf("bin_") == 0) {
        o.name = o.name.substr(4);
        o.bin = true;
      }

      m[enctype] = o;
      return m;
    }, {});

    return new Encoding(marktype, enc, cfg);
  }

  Encoding.parseJSON = function(json) {
    var enc = vl.duplicate(json.enc);

    //convert type from string to bitcode (e.g, O=1)
    for (var e in enc) {
      enc[e].type = vl.dataTypes[enc[e].type];
    }

    return new Encoding(json.marktype, enc, json.cfg);
  }

  return Encoding;

})();

// ----

vl.error = function(msg) {
  console.error("[VL Error]", msg);
}

// Returns the stats for the dataset.
// Stats is a map from each field name to an object with min, max, count, cardinality and type.
vl.getStats = function(data) { // hack
  var stats = {};
  var fields = vl.keys(data[0]);

  fields.forEach(function(k) {
    var stat = minmax(data, k);
    stat.cardinality = uniq(data, k);
    //TODO(kanitw): better type inference here
    stat.type = (typeof data[0][k] === "number") ? vl.dataTypes.Q :
      isNaN(Date.parse(data[0][k])) ? vl.dataTypes.O : vl.dataTypes.T;
    stat.count = data.length;
    stats[k] = stat;
  });
  return stats;
}

function getCardinality(encoding, encType, stats) {
  var field = encoding.fieldName(encType);
  return stats[field].cardinality;
}

function setSize(encoding, stats) {
  var hasRow = encoding.has(ROW),
    hasCol = encoding.has(COL),
    hasX = encoding.has(X),
    hasY = encoding.has(Y);

  // HACK to set chart size
  // NOTE: this fails for plots driven by derived values (e.g., aggregates)
  // One solution is to update Vega to support auto-sizing
  // In the meantime, auto-padding (mostly) does the trick
  //
  var colCardinality = hasCol ? getCardinality(encoding, COL, stats) : 1,
    rowCardinality = hasRow ? getCardinality(encoding, ROW, stats) : 1;

  var cellWidth = hasX ?
      +encoding.config("cellWidth") || encoding.config("width") * 1.0 / colCardinality :
      encoding.marktype() === "text" ?
        +encoding.config("textCellWidth") :
        +encoding.config("bandSize"),
    cellHeight = hasY ?
      +encoding.config("cellHeight") || encoding.config("height") * 1.0 / rowCardinality :
      +encoding.config("bandSize"),
    cellPadding = encoding.config("cellPadding"),
    bandPadding = encoding.config("bandPadding"),
    width = encoding.config("_minWidth"),
    height = encoding.config("_minHeight");

  if (hasX && encoding.isType(X, O)) { //ordinal field will override parent
    // bands within cell use rangePoints()
    var xCardinality = getCardinality(encoding, X, stats);
    cellWidth = (xCardinality + bandPadding) * encoding.config("bandSize");
  }
  // Cell bands use rangeBands(). There are n-1 padding.  Outerpadding = 0 for cells
  width = cellWidth * ((1 + cellPadding) * (colCardinality-1) + 1);

  if (hasY && encoding.isType(Y, O)) {
    // bands within cell use rangePoint()
    var yCardinality = getCardinality(encoding, Y, stats);
    cellHeight = (yCardinality + bandPadding) *  encoding.config("bandSize");
  }
  // Cell bands use rangeBands(). There are n-1 padding.  Outerpadding = 0 for cells
  height = cellHeight * ((1 + cellPadding) * (rowCardinality-1) + 1);
  return {
    cellWidth: cellWidth,
    cellHeight: cellHeight,
    width: width,
    height:height
  };
}

vl.getDataUrl = function getDataUrl(encoding, stats) {
  if (!encoding.config("useVegaServer")) {
    // don't use vega server
    return encoding.config("dataUrl");
  }

  if (encoding.length() === 0) {
    // no fields
    return;
  }

  var fields = []
  encoding.forEach(function(encType, field) {
    var obj = {
      name: encoding.field(encType, true),
      field: field.name
    }
    if (field.aggr) {
      obj.aggr = field.aggr
    }
    if (field.bin) {
      obj.binSize = vg.data.bin().bins(stats[field.name], {maxbins: 20}).step;
    }
    fields.push(obj);
  });

  var query = {
    table: encoding.config("vegaServerTable"),
    fields: fields
  }

  return encoding.config("vegaServerUrl") + "/query/?q=" + JSON.stringify(query)
}

vl.toVegaSpec = function(encoding, stats) {
  var size = setSize(encoding, stats),
    cellWidth = size.cellWidth,
    cellHeight = size.cellHeight;

  var hasAgg = encoding.any(function(v, k) {
    return v.aggr !== undefined;
  });

  var spec = template(encoding, size, stats),
    group = spec.marks[0],
    mark = marks[encoding.marktype()],
    mdef = markdef(mark, encoding, {
      hasAggregate: hasAgg
    });

  var hasRow = encoding.has(ROW), hasCol = encoding.has(COL);

  var preaggregatedData = encoding.config("useVegaServer");

  group.marks.push(mdef);
  // TODO: return value not used
  binning(spec.data[0], encoding, {preaggregatedData: preaggregatedData});

  var lineType = marks[encoding.marktype()].line;

  if (!preaggregatedData) {
    encoding.forEach(function(encType, field) {
      if (field.type === T && field.fn) {
        timeTransform(spec.data[0], encoding, encType, field);
      }
    });
  }

  // handle subfacets
  var aggResult = aggregates(spec.data[0], encoding, {preaggregatedData: preaggregatedData}),
    details = aggResult.details,
    hasDetails = details && details.length > 0,
    stack = hasDetails && stacking(spec, encoding, mdef, aggResult.facets);

  if (hasDetails && (stack || lineType)) {
    //subfacet to group stack / line together in one group
    subfacet(group, mdef, details, stack, encoding);
  }

  // auto-sort line/area values
  //TODO(kanitw): have some config to turn off auto-sort for line (for line chart that encodes temporal information)
  if (lineType) {
    var f = (encoding.isType(X, Q | T) && encoding.isType(Y, O)) ? Y : X;
    if (!mdef.from) mdef.from = {};
    mdef.from.transform = [{type: "sort", by: encoding.field(f)}];
  }

  // Small Multiples
  if (hasRow || hasCol) {
    spec = facet(group, encoding, cellHeight, cellWidth, spec, mdef, stack, stats);
  } else {
    group.scales = vl.scale.defs(scale_names(mdef.properties.update), encoding,
      {stack: stack, stats: stats});
    group.axes = vl.axis.defs(axis_names(mdef.properties.update), encoding);
  }

  return spec;
}

function facet(group, encoding, cellHeight, cellWidth, spec, mdef, stack, stats) {
    var enter = group.properties.enter;
    var facetKeys = [], cellAxes = [];

    var hasRow = encoding.has(ROW), hasCol = encoding.has(COL);

    var xAxisMargin = encoding.has(Y) ? encoding.config("xAxisMargin") : undefined;

    enter.fill = {value: encoding.config("cellBackgroundColor")};

    //move "from" to cell level and add facet transform
    group.from = {data: group.marks[0].from.data};

    if (group.marks[0].from.transform) {
      delete group.marks[0].from.data; //need to keep transform for subfacetting case
    } else {
      delete group.marks[0].from;
    }
    if (hasRow) {
      if (!encoding.isType(ROW, O)) {
        vl.error("Row encoding should be ordinal.");
      }
      enter.y = {scale: ROW, field: "keys." + facetKeys.length};
      enter.height = {"value": cellHeight}; // HACK

      facetKeys.push(encoding.field(ROW));

      var from;
      if (hasCol) {
        from = vl.duplicate(group.from);
        from.transform = from.transform || [];
        from.transform.unshift({type: "facet", keys: [encoding.field(COL)]});
      }

      var axesGrp = groupdef("x-axes", {
          axes: encoding.has(X) ?  vl.axis.defs(["x"], encoding) : undefined,
          x: hasCol ? {scale: COL, field: "keys.0", offset: xAxisMargin} : {value: xAxisMargin},
          width: hasCol && {"value": cellWidth}, //HACK?
          from: from
        });

      spec.marks.push(axesGrp);
      (spec.axes = spec.axes || [])
      spec.axes.push.apply(spec.axes, vl.axis.defs(["row"], encoding));
    } else { // doesn't have row
      if (encoding.has(X)) {
        //keep x axis in the cell
        cellAxes.push.apply(cellAxes, vl.axis.defs(["x"], encoding));
      }
    }

    if (hasCol) {
      if (!encoding.isType(COL, O)) {
        vl.error("Col encoding should be ordinal.");
      }
      enter.x = {scale: COL, field: "keys." + facetKeys.length};
      enter.width = {"value": cellWidth}; // HACK

      facetKeys.push(encoding.field(COL));

      var from;
      if (hasRow) {
        from = vl.duplicate(group.from);
        from.transform = from.transform || [];
        from.transform.unshift({type: "facet", keys: [encoding.field(ROW)]});
      }

      var axesGrp = groupdef("y-axes", {
        axes: encoding.has(Y) ? vl.axis.defs(["y"], encoding) : undefined,
        y: hasRow && {scale: ROW, field: "keys.0"},
        x: hasRow && {value: xAxisMargin},
        height: hasRow && {"value": cellHeight}, //HACK?
        from: from
      });

      spec.marks.push(axesGrp);
      (spec.axes = spec.axes || [])
      spec.axes.push.apply(spec.axes, vl.axis.defs(["col"], encoding, {
        xAxisMargin: xAxisMargin
      }));
    } else { // doesn't have col
      if (encoding.has(Y)) {
        cellAxes.push.apply(cellAxes, vl.axis.defs(["y"], encoding));
      }
    }

    if (hasRow) {
      if (enter.x) enter.x.offset= xAxisMargin;
      else enter.x = {value: xAxisMargin};
    }
    if (hasCol) {
      //TODO fill here..
    }

    // assuming equal cellWidth here
    // TODO: support heterogenous cellWidth (maybe by using multiple scales?)
    spec.scales = vl.scale.defs(
      scale_names(enter).concat(scale_names(mdef.properties.update)),
      encoding,
      {cellWidth: cellWidth, cellHeight: cellHeight, stack: stack, facet:true, stats: stats}
    ); // row/col scales + cell scales

    if (cellAxes.length > 0) {
      group.axes = cellAxes;
    }

    // add facet transform
    var trans = (group.from.transform || (group.from.transform = []));
    trans.unshift({type: "facet", keys: facetKeys});

  return spec;
  }

function subfacet(group, mdef, details, stack, encoding) {
  var m = group.marks,
    g = groupdef("subfacet", {marks: m});

  group.marks = [g];
  g.from = mdef.from;
  delete mdef.from;

  //TODO test LOD -- we should support stack / line without color (LOD) field
  var trans = (g.from.transform || (g.from.transform = []));
  trans.unshift({type: "facet", keys: details});

  if (stack && encoding.has(COLOR)) {
    trans.unshift({type: "sort", by: encoding.field(COLOR)});
  }
}

function getTimeFn(fn) {
  switch(fn) {
    case "second": return "getUTCSeconds";
    case "minute": return "getUTCMinutes";
    case "hour": return "getUTCHours";
    case "day": return "getUTCDay";
    case "date": return "getUTCDate";
    case "month": return "getUTCMonth";
    case "year": return "getUTCFullYear";
  }
  console.error("no function specified for date");
}

function timeTransform(spec, encoding, encType, field) {
  var func = getTimeFn(field.fn);

  spec.transform = spec.transform || [];
  spec.transform.push({
    type: "formula",
    field: encoding.field(encType),
    expr: "new Date(d.data."+field.name+")."+func+"()"
  });
  return spec;
}

function binning(spec, encoding, opt) {
  opt = opt || {};
  var bins = {};
  encoding.forEach(function(vv, d) {
    if (d.bin) bins[d.name] = d.name;
  });
  bins = vl.keys(bins);

  if (bins.length === 0 || opt.preaggregatedData) return false;

  if (!spec.transform) spec.transform = [];
  bins.forEach(function(d) {
    spec.transform.push({
      type: "bin",
      field: "data." + d,
      output: "bin_" + d
    });
  });
  return bins;
}

function aggregates(spec, encoding, opt) {
  opt = opt || {};
  var dims = {}, meas = {}, detail = {}, facets={};
  encoding.forEach(function(encType, field) {
    if (field.aggr) {
      if (field.aggr==="count") {
        meas["count"] = {op:"count", field:"*"};
      }else{
        meas[field.aggr+"|"+field.name] = {
          op:field.aggr,
          field:"data."+field.name,
          fieldName: field.name
        };
      }
    } else {
      dims[field.name] = encoding.field(encType);
      if (encType==ROW || encType == COL) {
        facets[field.name] = dims[field.name];
      }else if (encType !== X && encType !== Y) {
        detail[field.name] = dims[field.name];
      }
    }
  });
  dims = vl.vals(dims);
  meas = vl.vals(meas);

  if (meas.length > 0 && !opt.preaggregatedData) {
    if (!spec.transform) spec.transform = [];
    spec.transform.push({
      type: "aggregate",
      groupby: dims,
      fields: meas
    });

    if (encoding.marktype() === TEXT) {
      meas.forEach( function (m) {
        var field = "data." + (m.op ? m.op + "_" : "") + m.fieldName;
        spec.transform.push({
          type: "formula",
          field: field,
          expr: "d3.format('.2f')(d."+field+")"
        });
      });
    }
  }
  return {
    details: vl.vals(detail),
    dims: dims,
    facets: vl.vals(facets),
    aggregated: meas.length > 0
  }
}

function stacking(spec, encoding, mdef, facets) {
  if (!marks[encoding.marktype()].stack) return false;
  if (!encoding.has(COLOR)) return false;

  var dim = X, val = Y, idx = 1;
  if (encoding.isType(X,Q|T) && !encoding.isType(Y,Q|T) && encoding.has(Y)) {
    dim = Y;
    val = X;
    idx = 0;
  }

  // add transform to compute sums for scale
  var stacked = {
    name: STACKED,
    source: TABLE,
    transform: [{
      type: "aggregate",
      groupby: [encoding.field(dim)].concat(facets), // dim and other facets
      fields: [{op: "sum", field: encoding.field(val)}] // TODO check if field with aggr is correct?
    }]
  };

  if (facets && facets.length > 0) {
    stacked.transform.push({ //calculate max for each facet
      type: "aggregate",
      groupby: facets,
      fields: [{op: "max", field: "data.sum_" + encoding.field(val, true)}]
    });
  }

  spec.data.push(stacked);

  // add stack transform to mark
  mdef.from.transform = [{
    type: "stack",
    point: encoding.field(dim),
    height: encoding.field(val),
    output: {y1: val, y0: val+"2"}
  }];

  // TODO: This is super hack-ish -- consolidate into modular mark properties?
  mdef.properties.update[val] = mdef.properties.enter[val] = {scale: val, field: val};
  mdef.properties.update[val+"2"] = mdef.properties.enter[val+"2"] = {scale: val, field: val+"2"};

  return val; //return stack encoding
}

function axis_names(props) {
  return vl.keys(vl.keys(props).reduce(function(a, x) {
    var s = props[x].scale;
    if (s===X || s===Y) a[props[x].scale] = 1;
    return a;
  }, {}));
}

// BEGIN: AXES

vl.axis = {};
vl.axis.defs = function(names, encoding, opt) {
  return names.reduce(function(a, name) {
    a.push(axis_def(name, encoding, opt));
    return a;
  }, []);
}

function axis_def(name, encoding, opt) {
  var type = name, axis;
  var isCol = name==COL, isRow = name==ROW;
  if (isCol) type = "x";
  if (isRow) type = "y";

  var axis = {
    type: type,
    scale: name,
    ticks: 3 //TODO(kanitw): better determine # of ticks
  };

  if (isRow || isCol) {
    axis.properties = {
      ticks: { opacity: {value: 0} },
      majorTicks: { opacity: {value: 0} },
      axis: { opacity: {value: 0} }
    };
  }
  if (isCol) {
    axis.offset = [opt.xAxisMargin || 0, encoding.config("yAxisMargin")];
    axis.orient = "top";
  }

<<<<<<< HEAD
  if (name=="x" && encoding.isType(name, O)) {
=======
  if (name=="x" && (encoding.isType(name, O) || encoding.bin(name))) {
>>>>>>> d422ca91
    axis.properties = {
      labels: {
        angle: {value: 270},
        align: {value: "right"},
        baseline: {value: "middle"}
      }
    }
  }

  return axis;
}

// END: AXES

// BEGIN: SCALE
vl.scale = {};

function scale_names(props) {
  return vl.keys(vl.keys(props).reduce(function(a, x) {
    if (props[x] && props[x].scale) a[props[x].scale] = 1;
    return a;
  }, {}));
}

vl.scale.defs = function (names, encoding, opt) {
  opt = opt || {};

  return names.reduce(function(a, name) {
    var s = {
      name: name,
      type: scale_type(name, encoding),
      domain: scale_domain(name, encoding, opt)
    };
    if (s.type === "ordinal") {
      s.sort = true;
    }

    scale_range(s, encoding, opt);

    return (a.push(s), a);
  }, []);
}

function scale_type(name, encoding) {
  switch (encoding.type(name)) {
    case O: return "ordinal";
    case T:
      if (encoding.fn(name)) {
        return "linear";
      }
      return "time";
    case Q:
      if (encoding.bin(name)) {
        return "ordinal";
      }
      return encoding.scale(name) || "linear";
  }
}

function scale_domain(name, encoding, opt) {
  if (encoding.type(name) === T) {
    switch(encoding.fn(name)) {
      case "second":
      case "minute": return [0, 59];
      case "hour": return [0, 23];
      case "day": return [0, 6];
      case "date": return [1, 31];
      case "month": return [0, 11];
    }
  }

  if (encoding.bin(name)) {
    // TODO: add includeEmptyConfig here
    if (opt.stats) {
      var bins = vg.data.bin().bins(opt.stats[encoding.fieldName(name)], {maxbins: 20});
      var domain = [];
      console.log(bins)
      for (var i = bins.start; i < bins.stop; i+=bins.step) {
        domain.push(i);
      }
      return domain;
    }
  }

  return name == opt.stack ?
    {
      data: STACKED,
      field: "data." + (opt.facet ? "max_" :"") + "sum_" + encoding.field(name, true)
    }:
    {data: TABLE, field: encoding.field(name)};
}

function scale_range(s, encoding, opt) {
  switch (s.name) {
    case X:
      if (encoding.isType(s.name, O)) {
        s.bandWidth = encoding.config("bandSize");
      } else {
        s.range = opt.cellWidth ? [0, opt.cellWidth] : "width";
        s.zero = encoding.config("xZero");
        s.reverse = encoding.config("xReverse");
      }
      s.round = true;
      if (encoding.isType(s.name, T)) {
        s.nice = encoding.aggr(s.name) || encoding.config("timeScaleNice");
      }else{
        s.nice = true;
      }
      break;
    case Y:
      if (encoding.isType(s.name, O)) {
        s.bandWidth = encoding.config("bandSize");
      } else {
        s.range = opt.cellHeight ? [opt.cellHeight, 0] : "height";
        s.zero = encoding.config("yZero");
        s.reverse = encoding.config("yReverse");
      }

      s.round = true;

      if (encoding.isType(s.name, T)) {
        s.nice = encoding.aggr(s.name);
      }else{
        s.nice = true;
      }
      break;
    case ROW:
      s.bandWidth = opt.cellHeight || encoding.config("cellHeight");
      s.round = true;
      s.nice = true;
      break;
    case COL:
      s.bandWidth = opt.cellWidth || encoding.config("cellWidth");
      s.round = true;
      s.nice = true;
      break;
    case SIZE:
      if (encoding.is("bar")) {
        s.range = [3, encoding.config("bandSize")];
      } else if (encoding.is(TEXT)) {
        s.range = [8, 40];
      } else {
        s.range = [10, 1000];
      }
      s.round = true;
      s.zero = false;
      break;
    case SHAPE:
      s.range = "shapes";
      break;
    case COLOR:
      if (encoding.isType(s.name, O)) {
        s.range = "category10";
      } else {
        s.range = ["#ddf", "steelblue"];
        s.zero = false;
      }
      break;
    case ALPHA:
      s.range = [0.2, 1.0];
      break;
    default:
      throw new Error("Unknown encoding name: "+s.name);
  }

  switch(s.name) {
    case ROW:
    case COL:
      s.padding = encoding.config("cellPadding");
      s.outerPadding = 0;
      break;
    case X:
    case Y:
      if (encoding.isType(s.name, O) || encoding.bin(s.name) ) { //&& !s.bandWidth
        s.points = true;
        s.padding = encoding.config("bandPadding");
      }
  }
}

// END: SCALE

// BEGIN: MARKS
function markdef(mark, encoding, opt) {
  var p = mark.prop(encoding, opt)
  return {
    type: mark.type,
    from: {data: TABLE},
    properties: {enter: p, update: p}
  };
}

function groupdef(name, opt) {
  opt = opt || {};
  return {
    _name: name || undefined,
    type: "group",
    from: opt.from,
    properties: {
      enter: {
        x: opt.x || undefined,
        y: opt.y || undefined,
        width: opt.width || {group: "width"},
        height: opt.height || {group: "height"}
      }
    },
    scales: opt.scales || undefined,
    axes: opt.axes || undefined,
    marks: opt.marks || []
  };
}

function template(encoding, size, stats) { //hack use stats

  var data = {name:TABLE, format: {type: encoding.config("dataFormatType")}},
    dataUrl = vl.getDataUrl(encoding, stats);
  if (dataUrl) data.url = dataUrl;

  var preaggregatedData = encoding.config("useVegaServer");

  encoding.forEach(function(encType, field) {
    if (field.type == T) {
      data.format.parse = data.format.parse || {};
      data.format.parse[field.name] = "date";
    }else if (field.type == Q) {
      data.format.parse = data.format.parse || {};
      if (field.aggr === "count") {
        var name = "count";
      } else if (preaggregatedData && field.bin) {
        var name = "bin_" + field.name;
      } else if (preaggregatedData && field.aggr) {
        var name = field.aggr + "_" + field.name;
      } else{
        var name = field.name;
      }
      data.format.parse[name] = "number";
    }
  });

  return {
    width: size.width,
    height: size.height,
    padding: "auto",
    data: [data],
    marks: [groupdef("cell", {
      width: size.cellWidth ? {value: size.cellWidth}: undefined,
      height: size.cellHeight ? {value: size.cellHeight} : undefined
    })]
  };
}

// --------------------------------------------------------

var marks = vl.marks = {};

marks.bar = {
  type: "rect",
  stack: true,
  prop: bar_props,
  requiredEncoding: ["x", "y"],
  supportedEncoding: {row:1, col:1, x:1, y:1, size:1, color:1, alpha:1}
};

marks.line = {
  type: "line",
  line: true,
  prop: line_props,
  requiredEncoding: ["x", "y"],
  supportedEncoding: {row:1, col:1, x:1, y:1, color:1, alpha:1}
};

marks.area = {
  type: "area",
  stack: true,
  line: true,
  requiredEncoding: ["x", "y"],
  prop: area_props,
  supportedEncoding: marks.line.supportedEncoding
};

marks.circle = {
  type: "symbol",
  prop: filled_point_props("circle"),
  supportedEncoding: {row:1, col:1, x:1, y:1, size:1, color:1, alpha:1}
};

marks.square = {
  type: "symbol",
  prop: filled_point_props("square"),
  supportedEncoding: marks.circle.supportedEncoding
};

marks.point = {
  type: "symbol",
  prop: point_props,
  supportedEncoding: {row:1, col:1, x:1, y:1, size:1, color:1, alpha:1, shape:1}
};

marks.text = {
  type: "text",
  prop: text_props,
  requiredEncoding: ["text"],
  supportedEncoding: {row:1, col:1, size:1, color:1, alpha:1, text:1}
};

function bar_props(e) {
  var p = {};

  // x
  if (e.isType(X,Q|T)) {
    p.x = {scale: X, field: e.field(X)};
    if (!e.isType(Y,Q|T) && e.has(Y)) {
      p.x2 = {scale: X, value: 0};
    }
  } else if (e.has(X)) {
    p.xc = {scale: X, field: e.field(X)};
  } else {
    p.xc = {value: 0};
  }

  // y
  if (e.isType(Y,Q|T)) {
    p.y = {scale: Y, field: e.field(Y)};
    p.y2 = {scale: Y, value: 0};
  } else if (e.has(Y)) {
    p.yc = {scale: Y, field: e.field(Y)};
  } else {
    p.yc = {group: "height"};
  }

  // width
  if (!e.isType(X,Q|T)) {
    if (e.has(SIZE)) {
      p.width = {scale: SIZE, field: e.field(SIZE)};
    } else {
      // p.width = {scale: X, band: true, offset: -1};
      p.width = {value: e.config("bandSize"), offset: -1};
    }
  } else if (!e.isType(Y,O)) {
    p.width = {value: e.config("bandSize"), offset: -1};
  }

  // height
  if (!e.isType(Y,Q|T)) {
    if (e.has(SIZE)) {
      p.height = {scale: SIZE, field: e.field(SIZE)};
    } else {
      // p.height = {scale: Y, band: true, offset: -1};
      p.height = {value: e.config("bandSize"), offset: -1};
    }
  }

  // fill
  if (e.has(COLOR)) {
    p.fill = {scale: COLOR, field: e.field(COLOR)};
  } else if (!e.has(COLOR)) {
    p.fill = {value: e.config("color")};
  }

  // alpha
  if (e.has(ALPHA)) {
    p.opacity = {scale: ALPHA, field: e.field(ALPHA)};
  }

  return p;
}

function point_props(e, opt) {
  var p = {};
  opt = opt || {};

  // x
  if (e.has(X)) {
    p.x = {scale: X, field: e.field(X)};
  } else if (!e.has(X)) {
    p.x = {value: e.config("bandSize")/2};
  }

  // y
  if (e.has(Y)) {
    p.y = {scale: Y, field: e.field(Y)};
  } else if (!e.has(Y)) {
    p.y = {value: e.config("bandSize")/2};
  }

  // size
  if (e.has(SIZE)) {
    p.size = {scale: SIZE, field: e.field(SIZE)};
  } else if (!e.has(SIZE)) {
    p.size = {value: e.config("pointSize")};
  }

  // shape
  if (e.has(SHAPE)) {
    p.shape = {scale: SHAPE, field: e.field(SHAPE)};
  } else if (!e.has(SHAPE)) {
    p.shape = {value: e.config("pointShape")};
  }

  // stroke
  if (e.has(COLOR)) {
    p.stroke = {scale: COLOR, field: e.field(COLOR)};
  } else if (!e.has(COLOR)) {
    p.stroke = {value: e.config("color")};
  }

  // alpha
  if (e.has(ALPHA)) {
    p.opacity = {scale: ALPHA, field: e.field(ALPHA)};
  }else{
    p.opacity = {
      value: e.config("opacity") || e.config(opt.hasAggregate ? "_thickOpacity" : "_thinOpacity")
    };
  }

  p.strokeWidth = {value: e.config("strokeWidth")};

  return p;
}

function line_props(e) {
  var p = {};

  // x
  if (e.has(X)) {
    p.x = {scale: X, field: e.field(X)};
  } else if (!e.has(X)) {
    p.x = {value: 0};
  }

  // y
  if (e.has(Y)) {
    p.y = {scale: Y, field: e.field(Y)};
  } else if (!e.has(Y)) {
    p.y = {group: "height"};
  }

  // stroke
  if (e.has(COLOR)) {
    p.stroke = {scale: COLOR, field: e.field(COLOR)};
  } else if (!e.has(COLOR)) {
    p.stroke = {value: e.config("color")};
  }

  // alpha
  if (e.has(ALPHA)) {
    p.opacity = {scale: ALPHA, field: e.field(ALPHA)};
  }

  p.strokeWidth = {value: e.config("strokeWidth")};

  return p;
}

function area_props(e) {
  var p = {};

  // x
  if (e.isType(X,Q|T)) {
    p.x = {scale: X, field: e.field(X)};
    if (!e.isType(Y,Q|T) && e.has(Y)) {
      p.x2 = {scale: X, value: 0};
      p.orient = {value: "horizontal"};
    }
  } else if (e.has(X)) {
    p.x = {scale: X, field: e.field(X)};
  } else {
    p.x = {value: 0};
  }

  // y
  if (e.isType(Y,Q|T)) {
    p.y = {scale: Y, field: e.field(Y)};
    p.y2 = {scale: Y, value: 0};
  } else if (e.has(Y)) {
    p.y = {scale: Y, field: e.field(Y)};
  } else {
    p.y = {group: "height"};
  }

  // stroke
  if (e.has(COLOR)) {
    p.fill = {scale: COLOR, field: e.field(COLOR)};
  } else if (!e.has(COLOR)) {
    p.fill = {value: e.config("color")};
  }

  // alpha
  if (e.has(ALPHA)) {
    p.opacity = {scale: ALPHA, field: e.field(ALPHA)};
  }

  return p;
}

function filled_point_props(shape) {
  return function(e, opt) {
    var p = {};
    opt = opt || {};

    // x
    if (e.has(X)) {
      p.x = {scale: X, field: e.field(X)};
    } else if (!e.has(X)) {
      p.x = {value: e.config("bandSize")/2};
    }

    // y
    if (e.has(Y)) {
      p.y = {scale: Y, field: e.field(Y)};
    } else if (!e.has(Y)) {
      p.y = {value: e.config("bandSize")/2};
    }

    // size
    if (e.has(SIZE)) {
      p.size = {scale: SIZE, field: e.field(SIZE)};
    } else if (!e.has(X)) {
      p.size = {value: e.config("pointSize")};
    }

    // shape
    p.shape = {value: shape};

    // fill
    if (e.has(COLOR)) {
      p.fill = {scale: COLOR, field: e.field(COLOR)};
    } else if (!e.has(COLOR)) {
      p.fill = {value: e.config("color")};
    }

    // alpha
    if (e.has(ALPHA)) {
      p.opacity = {scale: ALPHA, field: e.field(ALPHA)};
    }else {
      p.opacity = {
        value: e.config("opacity") || e.config(opt.hasAggregate ? "_thickOpacity" : "_thinOpacity")
      };
    }

    return p;
  };
}

function text_props(e) {
  var p = {};

  // x
  if (e.has(X)) {
    p.x = {scale: X, field: e.field(X)};
  } else if (!e.has(X)) {
    p.x = {value: e.config("bandSize")/2};
  }

  // y
  if (e.has(Y)) {
    p.y = {scale: Y, field: e.field(Y)};
  } else if (!e.has(Y)) {
    p.y = {value: e.config("bandSize")/2};
  }

  // size
  if (e.has(SIZE)) {
    p.fontSize = {scale: SIZE, field: e.field(SIZE)};
  } else if (!e.has(X)) {
    p.fontSize = {value: e.config("fontSize")};
  }

  // fill
  if (e.has(COLOR)) {
    p.fill = {scale: COLOR, field: e.field(COLOR)};
  } else if (!e.has(COLOR)) {
    p.fill = {value: e.config("textColor")};
  }

  // alpha
  if (e.has(ALPHA)) {
    p.opacity = {scale: ALPHA, field: e.field(ALPHA)};
  }

  // text
  if (e.has(TEXT)) {
    p.text = {field: e.field(TEXT)};
  } else {
    p.text = {value: "Abc"};
  }

  p.font = {value: e.config("font")};
  p.fontWeight = {value: e.config("fontWeight")};
  p.fontStyle = {value: e.config("fontStyle")};
  p.baseline = {value: e.config("textBaseline")};

  // align
  if (e.has(X)) {
    if (e.isType(X,O)) {
      p.align = {value: "left"};
      p.dx = {value: e.config("textMargin")};
    } else {
      p.align = {value: "center"}
    }
  } else if (e.has(Y)) {
    p.align = {value: "left"};
    p.dx = {value: e.config("textMargin")};
  } else {
    p.align = {value: e.config("textAlign")};
  }

  return p;
}

return vl;

// END MARKS
// END OF THIS MODULE
}));<|MERGE_RESOLUTION|>--- conflicted
+++ resolved
@@ -145,18 +145,18 @@
   return JSON.parse(JSON.stringify(obj));
 };
 
-vl.any = function(arr, f) {
+vl.any = function(arr, f){
   var i=0, k;
   for (k in arr) {
-    if (f(arr[k], k, i++)) return true;
+    if(f(arr[k], k, i++)) return true;
   }
   return false;
 }
 
-vl.all = function(arr, f) {
+vl.all = function(arr, f){
   var i=0, k;
   for (k in arr) {
-    if (!f(arr[k], k, i++)) return false;
+    if(!f(arr[k], k, i++)) return false;
   }
   return true;
 }
@@ -167,7 +167,7 @@
   function Encoding(marktype, enc, config) {
     this._marktype = marktype;
     this._enc = enc; // {encType1:field1, ...}
-    this._cfg = vl.keys(config).reduce(function(c, k) {
+    this._cfg = vl.keys(config).reduce(function(c, k){
       c[k] = config[k];
       return c;
     }, Object.create(vl.DEFAULTS));
@@ -187,7 +187,7 @@
     return this._enc[x] !== undefined;
   };
 
-  proto.enc = function(x) {
+  proto.enc = function(x){
     return this._enc[x];
   };
 
@@ -203,48 +203,48 @@
       return f + "bin_" + this._enc[x].name;
     } else if (!nofn && this._enc[x].aggr) {
       return f + this._enc[x].aggr + "_" + this._enc[x].name;
-    } else if (!nofn && this._enc[x].fn) {
+    } else if (!nofn && this._enc[x].fn){
       return f + this._enc[x].fn + "_" + this._enc[x].name;
     } else {
       return f + this._enc[x].name;
     }
   };
 
-  proto.fieldName = function(x) {
+  proto.fieldName = function(x){
     return this._enc[x].name;
   }
 
-  proto.scale = function(x) {
+  proto.scale = function(x){
     return this._enc[x].scale;
   }
 
-  proto.aggr = function(x) {
+  proto.aggr = function(x){
     return this._enc[x].aggr;
   }
 
-  proto.bin = function(x) {
+  proto.bin = function(x){
     return this._enc[x].bin;
   }
 
-  proto.fn = function(x) {
+  proto.fn = function(x){
     return this._enc[x].fn;
   }
 
-  proto.any = function(f) {
+  proto.any = function(f){
     return vl.any(this._enc, f);
   }
 
-  proto.all = function(f) {
+  proto.all = function(f){
     return vl.all(this._enc, f);
   }
 
-  proto.length = function() {
+  proto.length = function(){
     return vl.keys(this._enc).length;
   }
 
-  proto.reduce = function(f, init) {
+  proto.reduce = function(f, init){
     var r = init, i=0;
-    for (k in this._enc) {
+    for (k in this._enc){
       r = f(r, this._enc[k], k, this._enc);
     }
     return r;
@@ -271,11 +271,11 @@
     return this._cfg[name];
   };
 
-  proto.toJSON = function(space, excludeConfig) {
+  proto.toJSON = function(space, excludeConfig){
     var enc = vl.duplicate(this._enc), json;
 
     // convert type's bitcode to type name
-    for (var e in enc) {
+    for(var e in enc){
       enc[e].type = vl.dataTypeNames[enc[e].type];
     }
 
@@ -284,16 +284,16 @@
       enc: enc
     }
 
-    if (!excludeConfig) {
+    if(!excludeConfig){
       json.cfg = vl.duplicate(this._cfg)
     }
 
     return json;
   };
 
-  proto.toShorthand = function() {
+  proto.toShorthand = function(){
     var enc = this._enc;
-    return this._marktype + "." + vl.keys(enc).map(function(e) {
+    return this._marktype + "." + vl.keys(enc).map(function(e){
       var v = enc[e];
         return e + "-" +
           (v.aggr ? v.aggr+"_" : "") +
@@ -305,19 +305,19 @@
     ).join(".");
   }
 
-  Encoding.parseShorthand = function(shorthand, cfg) {
+  Encoding.parseShorthand = function(shorthand, cfg){
     var enc = shorthand.split("."),
       marktype = enc.shift();
 
-    enc = enc.reduce(function(m, e) {
+    enc = enc.reduce(function(m, e){
       var split = e.split("-"),
         enctype = split[0],
         o = {name: split[1], type: vl.dataTypes[split[2]]};
 
       // check aggregate type
-      for (var i in vl.quantAggTypes) {
+      for(var i in vl.quantAggTypes){
         var a = vl.quantAggTypes[i];
-        if (o.name.indexOf(a+"_") == 0) {
+        if(o.name.indexOf(a+"_") == 0){
           o.name = o.name.substr(a.length+1);
           if (a=="count" && o.name.length === 0) o.name = "*";
           o.aggr = a;
@@ -325,9 +325,9 @@
         }
       }
       // check time fn
-      for (var i in vl.timeFuncs) {
+      for(var i in vl.timeFuncs){
         var f = vl.timeFuncs[i];
-        if (o.name && o.name.indexOf(f+"_") == 0) {
+        if(o.name && o.name.indexOf(f+"_") == 0){
           o.name = o.name.substr(o.length+1);
           o.fn = f;
           break;
@@ -335,7 +335,7 @@
       }
 
       // check bin
-      if (o.name && o.name.indexOf("bin_") == 0) {
+      if(o.name && o.name.indexOf("bin_") == 0){
         o.name = o.name.substr(4);
         o.bin = true;
       }
@@ -347,11 +347,11 @@
     return new Encoding(marktype, enc, cfg);
   }
 
-  Encoding.parseJSON = function(json) {
+  Encoding.parseJSON = function(json){
     var enc = vl.duplicate(json.enc);
 
     //convert type from string to bitcode (e.g, O=1)
-    for (var e in enc) {
+    for(var e in enc){
       enc[e].type = vl.dataTypes[enc[e].type];
     }
 
@@ -364,13 +364,13 @@
 
 // ----
 
-vl.error = function(msg) {
+vl.error = function(msg){
   console.error("[VL Error]", msg);
 }
 
 // Returns the stats for the dataset.
 // Stats is a map from each field name to an object with min, max, count, cardinality and type.
-vl.getStats = function(data) { // hack
+vl.getStats = function(data){ // hack
   var stats = {};
   var fields = vl.keys(data[0]);
 
@@ -386,7 +386,7 @@
   return stats;
 }
 
-function getCardinality(encoding, encType, stats) {
+function getCardinality(encoding, encType, stats){
   var field = encoding.fieldName(encType);
   return stats[field].cardinality;
 }
@@ -453,7 +453,7 @@
   }
 
   var fields = []
-  encoding.forEach(function(encType, field) {
+  encoding.forEach(function(encType, field){
     var obj = {
       name: encoding.field(encType, true),
       field: field.name
@@ -480,7 +480,7 @@
     cellWidth = size.cellWidth,
     cellHeight = size.cellHeight;
 
-  var hasAgg = encoding.any(function(v, k) {
+  var hasAgg = encoding.any(function(v, k){
     return v.aggr !== undefined;
   });
 
@@ -501,9 +501,9 @@
 
   var lineType = marks[encoding.marktype()].line;
 
-  if (!preaggregatedData) {
-    encoding.forEach(function(encType, field) {
-      if (field.type === T && field.fn) {
+  if(!preaggregatedData){
+    encoding.forEach(function(encType, field){
+      if(field.type === T && field.fn){
         timeTransform(spec.data[0], encoding, encType, field);
       }
     });
@@ -585,7 +585,7 @@
       (spec.axes = spec.axes || [])
       spec.axes.push.apply(spec.axes, vl.axis.defs(["row"], encoding));
     } else { // doesn't have row
-      if (encoding.has(X)) {
+      if(encoding.has(X)){
         //keep x axis in the cell
         cellAxes.push.apply(cellAxes, vl.axis.defs(["x"], encoding));
       }
@@ -621,16 +621,16 @@
         xAxisMargin: xAxisMargin
       }));
     } else { // doesn't have col
-      if (encoding.has(Y)) {
+      if(encoding.has(Y)){
         cellAxes.push.apply(cellAxes, vl.axis.defs(["y"], encoding));
       }
     }
 
-    if (hasRow) {
-      if (enter.x) enter.x.offset= xAxisMargin;
+    if(hasRow){
+      if(enter.x) enter.x.offset= xAxisMargin;
       else enter.x = {value: xAxisMargin};
     }
-    if (hasCol) {
+    if(hasCol){
       //TODO fill here..
     }
 
@@ -670,8 +670,8 @@
   }
 }
 
-function getTimeFn(fn) {
-  switch(fn) {
+function getTimeFn(fn){
+  switch(fn){
     case "second": return "getUTCSeconds";
     case "minute": return "getUTCMinutes";
     case "hour": return "getUTCHours";
@@ -683,7 +683,7 @@
   console.error("no function specified for date");
 }
 
-function timeTransform(spec, encoding, encType, field) {
+function timeTransform(spec, encoding, encType, field){
   var func = getTimeFn(field.fn);
 
   spec.transform = spec.transform || [];
@@ -721,7 +721,7 @@
   var dims = {}, meas = {}, detail = {}, facets={};
   encoding.forEach(function(encType, field) {
     if (field.aggr) {
-      if (field.aggr==="count") {
+      if(field.aggr==="count"){
         meas["count"] = {op:"count", field:"*"};
       }else{
         meas[field.aggr+"|"+field.name] = {
@@ -732,7 +732,7 @@
       }
     } else {
       dims[field.name] = encoding.field(encType);
-      if (encType==ROW || encType == COL) {
+      if (encType==ROW || encType == COL){
         facets[field.name] = dims[field.name];
       }else if (encType !== X && encType !== Y) {
         detail[field.name] = dims[field.name];
@@ -791,7 +791,7 @@
     }]
   };
 
-  if (facets && facets.length > 0) {
+  if(facets && facets.length > 0){
     stacked.transform.push({ //calculate max for each facet
       type: "aggregate",
       groupby: facets,
@@ -834,11 +834,11 @@
   }, []);
 }
 
-function axis_def(name, encoding, opt) {
+function axis_def(name, encoding, opt){
   var type = name, axis;
   var isCol = name==COL, isRow = name==ROW;
-  if (isCol) type = "x";
-  if (isRow) type = "y";
+  if(isCol) type = "x";
+  if(isRow) type = "y";
 
   var axis = {
     type: type,
@@ -846,23 +846,19 @@
     ticks: 3 //TODO(kanitw): better determine # of ticks
   };
 
-  if (isRow || isCol) {
+  if(isRow || isCol){
     axis.properties = {
       ticks: { opacity: {value: 0} },
       majorTicks: { opacity: {value: 0} },
       axis: { opacity: {value: 0} }
     };
   }
-  if (isCol) {
+  if(isCol){
     axis.offset = [opt.xAxisMargin || 0, encoding.config("yAxisMargin")];
     axis.orient = "top";
   }
 
-<<<<<<< HEAD
-  if (name=="x" && encoding.isType(name, O)) {
-=======
   if (name=="x" && (encoding.isType(name, O) || encoding.bin(name))) {
->>>>>>> d422ca91
     axis.properties = {
       labels: {
         angle: {value: 270},
@@ -923,8 +919,8 @@
 }
 
 function scale_domain(name, encoding, opt) {
-  if (encoding.type(name) === T) {
-    switch(encoding.fn(name)) {
+  if (encoding.type(name) === T){
+    switch(encoding.fn(name)){
       case "second":
       case "minute": return [0, 59];
       case "hour": return [0, 23];
@@ -966,7 +962,7 @@
         s.reverse = encoding.config("xReverse");
       }
       s.round = true;
-      if (encoding.isType(s.name, T)) {
+      if (encoding.isType(s.name, T)){
         s.nice = encoding.aggr(s.name) || encoding.config("timeScaleNice");
       }else{
         s.nice = true;
@@ -983,7 +979,7 @@
 
       s.round = true;
 
-      if (encoding.isType(s.name, T)) {
+      if (encoding.isType(s.name, T)){
         s.nice = encoding.aggr(s.name);
       }else{
         s.nice = true;
@@ -1028,7 +1024,7 @@
       throw new Error("Unknown encoding name: "+s.name);
   }
 
-  switch(s.name) {
+  switch(s.name){
     case ROW:
     case COL:
       s.padding = encoding.config("cellPadding");
@@ -1079,21 +1075,21 @@
 
   var data = {name:TABLE, format: {type: encoding.config("dataFormatType")}},
     dataUrl = vl.getDataUrl(encoding, stats);
-  if (dataUrl) data.url = dataUrl;
+  if(dataUrl) data.url = dataUrl;
 
   var preaggregatedData = encoding.config("useVegaServer");
 
-  encoding.forEach(function(encType, field) {
-    if (field.type == T) {
+  encoding.forEach(function(encType, field){
+    if(field.type == T){
       data.format.parse = data.format.parse || {};
       data.format.parse[field.name] = "date";
-    }else if (field.type == Q) {
+    }else if(field.type == Q){
       data.format.parse = data.format.parse || {};
       if (field.aggr === "count") {
         var name = "count";
-      } else if (preaggregatedData && field.bin) {
+      } else if(preaggregatedData && field.bin){
         var name = "bin_" + field.name;
-      } else if (preaggregatedData && field.aggr) {
+      } else if(preaggregatedData && field.aggr){
         var name = field.aggr + "_" + field.name;
       } else{
         var name = field.name;
