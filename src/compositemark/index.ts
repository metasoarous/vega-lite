--- conflicted
+++ resolved
@@ -2,25 +2,14 @@
 import {Config} from './../config';
 import {AnyMark, isMarkDef} from './../mark';
 import {GenericUnitSpec, NormalizedLayerSpec} from './../spec';
-<<<<<<< HEAD
 import {BOXPLOT, BoxPlot, BOXPLOT_PARTS, BoxPlotConfigMixins, BoxPlotDef, normalizeBoxPlot} from './boxplot';
 import {ERRORBAND, ErrorBand, ERRORBAND_PARTS, ErrorBandConfigMixins, ErrorBandDef, normalizeErrorBand} from './errorband';
 import {ERRORBAR, ErrorBar, ERRORBAR_PARTS, ErrorBarConfigMixins, ErrorBarDef, normalizeErrorBar} from './errorbar';
-=======
-import {BOXPLOT, BoxPlotConfigMixins, BoxPlotDef, normalizeBoxPlot, VL_ONLY_BOXPLOT_CONFIG_PROPERTY_INDEX} from './boxplot';
-import {ERRORBAR, normalizeErrorBar} from './errorbar';
->>>>>>> 2cff1db2
 
-// This package import below makes the generated .d.ts file compatible with
-// Typescript 2.7 so that libraries requiring us can use Typedoc (which
-// currently is limited to Typescript 2.7). This comment and import can be
-// removed when Typedoc is updated to Typescript 2.9 or later. See
-// https://github.com/vega/vega-lite/issues/3862 for more details.
-import * as boxplot from './boxplot';
 
 export {BoxPlotConfig} from './boxplot';
+export {ErrorBandConfigMixins} from './errorband';
 export {ErrorBarConfigMixins} from './errorbar';
-export {ErrorBandConfigMixins} from './errorband';
 export type UnitNormalizer = (spec: GenericUnitSpec<any, any>, config: Config)=> NormalizedLayerSpec;
 
 /**
@@ -56,12 +45,7 @@
 
 export type CompositeMarkDef = BoxPlotDef | ErrorBarDef | ErrorBandDef;
 
-<<<<<<< HEAD
 export type CompositeAggregate = BoxPlot | ErrorBar | ErrorBand;
-=======
-export const COMPOSITE_MARK_STYLES = boxplot.BOXPLOT_STYLES;
-export type CompositeMarkStyle = typeof COMPOSITE_MARK_STYLES[0];
->>>>>>> 2cff1db2
 
 export interface CompositeMarkConfigMixins extends BoxPlotConfigMixins, ErrorBarConfigMixins, ErrorBandConfigMixins {}
 
