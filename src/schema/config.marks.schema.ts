export interface MarksConfig {
  filled?: boolean;

  // General Vega
  opacity?: number;
  strokeWidth?: number;
  strokeDash?: number[];
  strokeDashOffset?: number[];
  fill?: string;

  // Bar / area
  orient?: string;
  // Line / area
  interpolate?: string;
  tension?: number;

  // Text-only
  align?: string;
  angle?: number;
  baseline?: string;
  dx?: number;
  dy?: number;
  radius?: number;
  theta?: number;
  font?: string;
  fontStyle?: string;
  fontWeight?: string;
  // Vega-Lite only for text only
  format?: string;
}

export const marksConfig = {
  type: 'object',
  properties: {
    // Vega-Lite special
    filled: {
      type: 'boolean',
      default: undefined,
      description: 'Whether the shape\'s color should be used as fill color instead of stroke color. ' +
        'This is only applicable for "bar", "point", and "area". ' +
        'All marks except "point" marks are filled by default.'
    },
    // General Vega
    // TODO consider removing as it is conflicting with color.value
    fill: {
      type: 'string',
      role: 'color',
      default: '#000000'
    },
    opacity: {
      type: 'number',
      default: undefined,  // auto
      minimum: 0,
      maximum: 1
    },
    strokeWidth: {
      type: 'number',
      default: 2,
      minimum: 0
    },
    strokeDash: {
      type: 'array',
      default: undefined,
      description: 'An array of alternating stroke, space lengths for creating dashed or dotted lines.'
    },
    strokeDashOffset: {
      type: 'array',
      default: undefined,
      description: 'The offset (in pixels) into which to begin drawing with the stroke dash array.'
    },

    // bar / area
    orient: {
      type: 'string',
      default: undefined,
      description: 'The orientation of a non-stacked bar, area, and line charts.' +
       'The value is either horizontal (default) or vertical.' +
       'For area, this property determines the orient property of the Vega output.' +
       'For line, this property determines the sort order of the points in the line if `config.sortLineBy` is not specified.' +
       'For stacked charts, this is always determined by the orientation of the stack; ' +
       'therefore explicitly specified value will be ignored.'
    },

    // line / area
    interpolate: {
      type: 'string',
      default: undefined,
      // TODO better describe that some of them isn't supported in area
      description: 'The line interpolation method to use. One of linear, step-before, step-after, basis, basis-open, basis-closed, bundle, cardinal, cardinal-open, cardinal-closed, monotone.'
    },
    tension: {
      type: 'number',
      default: undefined,
      description: 'Depending on the interpolation type, sets the tension parameter.'
    },

    // text-only
    align: {
      type: 'string',
      default: 'right',
      enum: ['left', 'right', 'center'],
      description: 'The horizontal alignment of the text. One of left, right, center.'
    },
    angle: {
      type: 'number',
      default: undefined,
      description: 'The rotation angle of the text, in degrees.'
    },
    baseline: {
      type: 'string',
      default: 'middle',
      enum: ['top', 'middle', 'bottom'],
      description: 'The vertical alignment of the text. One of top, middle, bottom.'
    },
    dx: {
      type: 'number',
      default: undefined,
      description: 'The horizontal offset, in pixels, between the text label and its anchor point. The offset is applied after rotation by the angle property.'
    },
    dy: {
      type: 'number',
      default: undefined,
      description: 'The vertical offset, in pixels, between the text label and its anchor point. The offset is applied after rotation by the angle property.'
    },
    font: {
      type: 'string',
      default: undefined,
      role: 'font',
      description: 'The typeface to set the text in (e.g., Helvetica Neue).'
    },
    // fontSize excluded as we use size.value
    fontStyle: {
      type: 'string',
      default: undefined,
      enum: ['normal', 'italic'],
      description: 'The font style (e.g., italic).'
    },
    fontWeight: {
      type: 'string',
      enum: ['normal', 'bold'],
      default: undefined,
      description: 'The font weight (e.g., bold).'
    },
    radius: {
      type: 'number',
      default: undefined,
      description: 'Polar coordinate radial offset, in pixels, of the text label from the origin determined by the x and y properties.'
    },
    theta: {
      type: 'number',
      default: undefined,
      description: 'Polar coordinate angle, in radians, of the text label from the origin determined by the x and y properties. Values for theta follow the same convention of arc mark startAngle and endAngle properties: angles are measured in radians, with 0 indicating "north".'
    },
    // text-only & VL only
    format: {
      type: 'string',
      default: '',  // auto
<<<<<<< HEAD
      description: 'The formatting pattern for text value.'+
                   'If not defined, this will be determined automatically. '
      // TODO expand description 
=======
      description: 'The formatting pattern for text value. '+
                   'If not defined, this will be determined automatically'
>>>>>>> dff380ac
    }
  }
};<|MERGE_RESOLUTION|>--- conflicted
+++ resolved
@@ -155,14 +155,8 @@
     format: {
       type: 'string',
       default: '',  // auto
-<<<<<<< HEAD
       description: 'The formatting pattern for text value.'+
                    'If not defined, this will be determined automatically. '
-      // TODO expand description 
-=======
-      description: 'The formatting pattern for text value. '+
-                   'If not defined, this will be determined automatically'
->>>>>>> dff380ac
     }
   }
 };