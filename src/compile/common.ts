import {COLUMN, ROW, X, Y, SIZE, COLOR, SHAPE, TEXT, LABEL, Channel} from '../channel';
import {FieldDef, field, OrderChannelDef} from '../fielddef';
import {SortOrder} from '../sort';
import {QUANTITATIVE, ORDINAL, TEMPORAL} from '../type';
import {contains, union, isArray, array, extend, keys, isString} from '../util';

import {FacetModel} from './facet';
import {RepeatModel, RepeatValues} from './repeat';
import {LayerModel} from './layer';
import {Model} from './model';
import {format as timeFormatExpr} from './time';
import {UnitModel} from './unit';
<<<<<<< HEAD
import {Spec, isUnitSpec, isFacetSpec, isRepeatSpec, isLayerSpec} from '../spec';
=======
import {Spec, isUnitSpec, isFacetSpec, isLayerSpec} from '../spec';
import {Selection} from './selections';
>>>>>>> 84eb60fa


export function buildModel(spec: Spec, parent: Model, parentGivenName: string, repeatValues: RepeatValues): Model {
  if (isFacetSpec(spec)) {
    return new FacetModel(spec, parent, parentGivenName, repeatValues);
  }

  if (isRepeatSpec(spec)) {
    return new RepeatModel(spec, parent, parentGivenName, repeatValues);
  }

  if (isLayerSpec(spec)) {
    return new LayerModel(spec, parent, parentGivenName, repeatValues);
  }

  if (isUnitSpec(spec)) {
    return new UnitModel(spec, parent, parentGivenName, repeatValues);
  }

  console.error('Invalid spec.');
  return null;
}

export function compileSelectionPredicate(model: UnitModel, sel) {
  var recurse = compileSelectionPredicate.bind(null, model);
  if (isArray(sel)) sel = { or: sel };  // Default OR.
  return isString(sel) ? model.selection(sel).predicate :
    sel.or ? array(sel.or).map(recurse).join(' || ') :
      sel.and ? array(sel.and).map(recurse).join(' && ') : null;
}

export function compileIfThenElse(model: UnitModel, channel: Channel, output, cb) {
  const ruleDef = model.fieldDef(channel, true);

  // RuleDef is just a regular FieldDef.
  if (!isArray(ruleDef)) return extend(output, cb(ruleDef));

  array(ruleDef).forEach(function(fieldDef) {
    var selection = fieldDef.if || fieldDef.elseif,
        predicate = selection && compileSelectionPredicate(model, selection);

    const property = cb(fieldDef);
    keys(property).forEach(function(k) {
      const o = isArray(output[k]) && output[k] || (output[k] = []);
      if (predicate) property[k].test = predicate;
      o.push(property[k]);
    });
  });
}

// TODO: figure if we really need opacity in both
export const STROKE_CONFIG = ['stroke', 'strokeWidth',
  'strokeDash', 'strokeDashOffset', 'strokeOpacity', 'opacity'];

export const FILL_CONFIG = ['fill', 'fillOpacity',
  'opacity'];

export const FILL_STROKE_CONFIG = union(STROKE_CONFIG, FILL_CONFIG);

export function applyColorAndOpacity(p, model: UnitModel) {
  const filled = model.config().mark.filled,
        property = filled ? 'fill' : 'stroke';

  // Apply fill stroke config first so that color field / value can override
  // fill / stroke
  if (filled) {
    applyMarkConfig(p, model, FILL_CONFIG);
  } else {
    applyMarkConfig(p, model, STROKE_CONFIG);
  }

  compileIfThenElse(model, COLOR, p, function(fieldDef) {
    let props = {};
    if (fieldDef.field) {
      props[property] = {
        scale: model.scaleName(COLOR),
        field: model.field(COLOR,
          fieldDef.type === ORDINAL ? {prefn: 'rank_'} : {}, fieldDef)
      };
    } else if (fieldDef.value) {
      props[property] = { value: fieldDef.value };
    } else {
      props[property] = p[property] || { value: model.config().mark.color };
    }
    return props;
  });
}

export function applyConfig(properties, config, propsList: string[]) {
  propsList.forEach(function(property) {
    const value = config[property];
    if (value !== undefined) {
      properties[property] = { value: value };
    }
  });
  return properties;
}

export function applyMarkConfig(marksProperties, model: UnitModel, propsList: string[]) {
  return applyConfig(marksProperties, model.config().mark, propsList);
}


/**
 * Builds an object with format and formatType properties.
 *
 * @param format explicitly specified format
 */
export function formatMixins(model: Model, channel: Channel, format: string) {
  const fieldDef = model.fieldDef(channel);

  if(!contains([QUANTITATIVE, TEMPORAL], fieldDef.type)) {
    return {};
  }

  let def: any = {};

  if (fieldDef.type === TEMPORAL) {
    def.formatType = 'time';
  }

  if (format !== undefined) {
    def.format = format;
  } else {
    switch (fieldDef.type) {
      case QUANTITATIVE:
        def.format = model.config().numberFormat;
        break;
      case TEMPORAL:
        def.format = timeFormat(model, channel) || model.config().timeFormat;
        break;
    }
  }

  if (channel === TEXT) {
    // text does not support format and formatType
    // https://github.com/vega/vega/issues/505

    const filter = (def.formatType || 'number') + (def.format ? ':\'' + def.format + '\'' : '');
    return {
      text: {
        template: '{{' + model.field(channel, { datum: true }) + ' | ' + filter + '}}'
      }
    };
  }

  return def;
}

function isAbbreviated(model: Model, channel: Channel, fieldDef: FieldDef) {
  switch (channel) {
    case ROW:
    case COLUMN:
    case X:
    case Y:
      return model.axis(channel).shortTimeLabels;
    case COLOR:
    case SHAPE:
    case SIZE:
      return model.legend(channel).shortTimeLabels;
    case TEXT:
      return model.config().mark.shortTimeLabels;
    case LABEL:
      // TODO(#897): implement when we have label
  }
  return false;
}



/** Return field reference with potential "-" prefix for descending sort */
export function sortField(orderChannelDef: OrderChannelDef) {
  return (orderChannelDef.sort === SortOrder.DESCENDING ? '-' : '') + field(orderChannelDef);
}

/**
 * Returns the time format used for axis labels for a time unit.
 */
export function timeFormat(model: Model, channel: Channel): string {
  const fieldDef = model.fieldDef(channel);
  return timeFormatExpr(fieldDef.timeUnit, isAbbreviated(model, channel, fieldDef));
}<|MERGE_RESOLUTION|>--- conflicted
+++ resolved
@@ -10,13 +10,8 @@
 import {Model} from './model';
 import {format as timeFormatExpr} from './time';
 import {UnitModel} from './unit';
-<<<<<<< HEAD
 import {Spec, isUnitSpec, isFacetSpec, isRepeatSpec, isLayerSpec} from '../spec';
-=======
-import {Spec, isUnitSpec, isFacetSpec, isLayerSpec} from '../spec';
 import {Selection} from './selections';
->>>>>>> 84eb60fa
-
 
 export function buildModel(spec: Spec, parent: Model, parentGivenName: string, repeatValues: RepeatValues): Model {
   if (isFacetSpec(spec)) {
@@ -48,7 +43,7 @@
 }
 
 export function compileIfThenElse(model: UnitModel, channel: Channel, output, cb) {
-  const ruleDef = model.fieldDef(channel, true);
+  const ruleDef = model.fieldDefs(channel);
 
   // RuleDef is just a regular FieldDef.
   if (!isArray(ruleDef)) return extend(output, cb(ruleDef));
