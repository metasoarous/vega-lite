import {COLUMN, ROW, X, Y, Channel} from '../channel';
import {defaultConfig, Config} from '../config';
import {Repeat} from '../repeat';
import {FieldDef} from '../fielddef';
import {Scale, ScaleType} from '../scale';
import {RepeatSpec} from '../spec';
import {extend, keys, vals, flatten, duplicate, mergeDeep, contains, forEach, Dict} from '../util';
import {VgData, VgLegend} from '../vega.schema';
import {ORDINAL} from '../type';
import {LAYOUT} from '../data';

import {parseAxisComponent} from './axis';
import {buildModel} from './common';
import {assembleData, parseRepeatData} from './data/data';
import {assembleLayout, parseRepeatLayout} from './layout';
import {Model} from './model';
<<<<<<< HEAD
import {parseScaleComponent} from './scale';
import * as selections from './selections';
=======
import {parseScaleComponent, ScaleComponents} from './scale';
>>>>>>> 42c7b7a8

export type RepeatValues = {
  row: string,
  column: string
}

export class RepeatModel extends Model {
  private _repeat: Repeat;

  constructor(spec: RepeatSpec, parent: Model, parentGivenName: string, repeatValues: RepeatValues) {
    super(spec, parent, parentGivenName, repeatValues);

    // Config must be initialized before child as it gets cascaded to the child
    const config = this._config = this._initConfig(spec.config, parent);

    const repeat  = this._repeat = spec.repeat;
    this._children = this._initChildren(spec, repeat, repeatValues);
    this._scale  = this._initScale(repeat, config);
    this._axis = {};
  }

  private _initConfig(specConfig: Config, parent: Model) {
    return mergeDeep(duplicate(defaultConfig), specConfig, parent ? parent.config() : {});
  }

  private _initScale(repeat: Repeat, config: Config): Dict<Scale> {
    return [ROW, COLUMN].reduce(function(_scale, channel) {
      if (repeat[channel]) {

        _scale[channel] = extend({
          type: ScaleType.ORDINAL,
          round: config.facet.scale.round,  // TODO(kanitw): separate `config.repeat` from  `config.facet` 
          domain: repeat[channel],

          padding: 60  // TODO(kanitw): put in `config.repeat` from  `config.facet`
        }, {});
      }
      return _scale;
    }, {} as Dict<Scale>);
  }

  private _initChildren(spec: RepeatSpec, repeat: Repeat, repeatValues: RepeatValues): Model[] {
    let children = [];
    const row = repeat.row || [repeatValues ? repeatValues.row : null];
    const column = repeat.column || [repeatValues ? repeatValues.column : null];

    // cross product
    for (let r = 0; r < row.length; r++) {
      const rowField = row[r];
      for (let c = 0; c < column.length; c++) {
        const columnField = column[c];

        const name = (rowField ? '_' + rowField : '') + (columnField ? '_' + columnField : '');

        const childRepRepeatValues = {
          row: rowField,
          column: columnField
        };
        children.push(buildModel(spec.spec, this, this.name('child' + name), childRepRepeatValues));
      }
    }

    return children;
  }

  public repeat() {
    return this._repeat;
  }

  public hasMultipleDimensions() {
    return this.has(ROW) && this.has(COLUMN);
  }

  public has(channel: Channel): boolean {
    return !!this._repeat[channel];
  }

  public dataTable(): string {
    return null;
  }

  public isRepeatRef(channel: Channel) {
    // todo
    return false;
  }

  public fieldDef(channel: Channel): FieldDef {
    return {
      type: ORDINAL
    };
  }

  public stack() {
    return null; // this is only a property for UnitModel
  }

  public parseData() {
    this._children.forEach((child) => {
      child.parseData();
    });
    this.component.data = parseRepeatData(this);
  }

  public parseLayoutData() {
    this._children.forEach((child, i) => {
      child.parseLayoutData();
    });
    this.component.layout = parseRepeatLayout(this);
  }

  public parseScale() {
    // TODO(kanitw): move this logic to scale.ts for readability & comparability?
    
    const model = this;

    // First, add scale for row and column.
    let scaleComponent = this.component.scale = parseScaleComponent(this);

    this._children.forEach(function(child) {
      child.parseScale();
      // move all scales up, merge all but x and y scales

      forEach(child.component.scale, function(childScales: ScaleComponents, key: string) {
        const channel = childScales.channel;

        if (contains([X, Y], channel)) {
          // positional scales are just appended because they should be independent
          scaleComponent[child.name(key)] = childScales;
        } else {
          const scaleNameWithoutPrefix = childScales.main.name.substr(child.name('').length);
          const newName = model.scaleName(scaleNameWithoutPrefix);
          const oldName = childScales.main.name;

          if (channel in scaleComponent) {
            // scale already exists, so merge

            // const modelScales = scaleComponent[channel];
            // TODO: merge scales, I'm too lazy right now and we don't need it for the examples
          } else {
            childScales.main.name = newName;
            scaleComponent[channel] = childScales;
          }
          child.renameScale(oldName, newName);
        }

        // Once put in parent, just remove the child's scale.
        delete child.component.scale[key];
      });
    });
  }

  public parseMark() {
    this._children.forEach(function(child) {
      child.parseMark();
    });
  }

  public parseAxis() {
    this._children.forEach(function(child) {
      child.parseAxis();
    });
    this.component.axis = parseAxisComponent(this, [ROW, COLUMN]);
  }

  public parseAxisGroup() {
    return null;
  }

  public parseGridGroup() {
    return null;
  }

  public parseLegend() {
    let legendComponent = this.component.legend = {} as Dict<VgLegend>;

    this._children.forEach(function(child) {
      child.parseLegend();

      // TODO: merge one legend per channel + field
      keys(child.component.legend).forEach(function(channel) {
        // just use the first legend definition for each channel
        if (!legendComponent[channel]) {
          legendComponent[channel] = child.component.legend[channel];
        }
        delete child.component.legend[channel];
      });
    });
  }

  public assembleParentGroupProperties() {
    return null;
  }

  public assembleData(data: VgData[]): VgData[] {
    assembleData(this, data);
    this._children.forEach((child) => {
      child.assembleData(data);
    });
    return data;
  }

  public assembleLayout(layoutData: VgData[]): VgData[] {
    // Postfix traversal – layout is assembled bottom-up
    this._children.forEach((child) => {
      child.assembleLayout(layoutData);
    });
    return assembleLayout(this, layoutData);
  }

  public assembleSelectionData(data: VgData[]): VgData[] {
    this._children.forEach((child) => child.assembleSelectionData(data));
    return selections.assembleCompositeData(this, data);
  }

  public assembleSignals(signals) {
    this._children.forEach((child) => child.assembleSignals(signals));
    return selections.assembleCompositeSignals(this, signals);
  }

  public assembleMarks(): any[] {
    // only children have marks
    return flatten(this._children.map((child) => {
      return extend(
        {
          name: child.name('cell'),
          type: 'group',
          from: {data: child.dataName(LAYOUT)},
          properties: {
            update: getRepeatGroupProperties(this, child)
          }
        },
        // Call child's assembleGroup to add marks and axes (legends and scales should have been moved up).
        // Note that we can call child's assembleGroup() here because parseMark()
        // is the last method in compile() and thus the child is completely compiled
        // at this point.
        child.assembleGroup()
      );
    }));
  }

  public channels() {
    return [ROW, COLUMN];
  }

  protected mapping() {
    return this.repeat();
  }

  public isRepeat() {
    return true;
  }
}

// TODO: move into RepeatModel if possible

function getRepeatGroupProperties(model: RepeatModel, child: Model) {
  const mergedCellConfig = extend({}, child.config().cell, child.config().facet.cell);

  return extend({
      x: model.has(COLUMN) ? {
          scale: model.scaleName(COLUMN),
          value: child.repeatValue(COLUMN),
          // offset by the padding
          offset: model.scale(COLUMN).padding / 2
        } : {value: model.config().facet.scale.padding / 2},

      y: model.has(ROW) ? {
        scale: model.scaleName(ROW),
        value: child.repeatValue(ROW),
        // offset by the padding
        offset: model.scale(ROW).padding / 2
      } : {value: model.config().facet.scale.padding / 2},

      width: {field: child.sizeName('width')},
      height: {field: child.sizeName('height')}
    },
    child.assembleParentGroupProperties(mergedCellConfig)
  );
}<|MERGE_RESOLUTION|>--- conflicted
+++ resolved
@@ -14,12 +14,8 @@
 import {assembleData, parseRepeatData} from './data/data';
 import {assembleLayout, parseRepeatLayout} from './layout';
 import {Model} from './model';
-<<<<<<< HEAD
-import {parseScaleComponent} from './scale';
+import {parseScaleComponent, ScaleComponents} from './scale';
 import * as selections from './selections';
-=======
-import {parseScaleComponent, ScaleComponents} from './scale';
->>>>>>> 42c7b7a8
 
 export type RepeatValues = {
   row: string,
@@ -51,7 +47,7 @@
 
         _scale[channel] = extend({
           type: ScaleType.ORDINAL,
-          round: config.facet.scale.round,  // TODO(kanitw): separate `config.repeat` from  `config.facet` 
+          round: config.facet.scale.round,  // TODO(kanitw): separate `config.repeat` from  `config.facet`
           domain: repeat[channel],
 
           padding: 60  // TODO(kanitw): put in `config.repeat` from  `config.facet`
@@ -132,7 +128,7 @@
 
   public parseScale() {
     // TODO(kanitw): move this logic to scale.ts for readability & comparability?
-    
+
     const model = this;
 
     // First, add scale for row and column.
