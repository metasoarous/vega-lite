import {AggregateOp} from '../aggregate';
import {Axis} from '../axis';
import {X, Y, X2, Y2, TEXT, PATH, ORDER, Channel, UNIT_CHANNELS,  UNIT_SCALE_CHANNELS, NONSPATIAL_SCALE_CHANNELS, supportMark} from '../channel';
import {defaultConfig, Config, CellConfig} from '../config';
import {SOURCE, SUMMARY} from '../data';
import {Encoding} from '../encoding';
import * as vlEncoding from '../encoding'; // TODO: remove
import {FieldDef, FieldRefOption, field} from '../fielddef';
import {Legend} from '../legend';
import {Mark, TEXT as TEXTMARK} from '../mark';
import {BANDSIZE_FIT, Scale, ScaleConfig, ScaleType} from '../scale';
import {ExtendedUnitSpec} from '../spec';
import {getFullName, QUANTITATIVE} from '../type';
import {duplicate, extend, mergeDeep, Dict} from '../util';
import {VgData} from '../vega.schema';

import {parseAxisComponent} from './axis';
import {applyConfig, FILL_STROKE_CONFIG} from './common';
import {initMarkConfig} from './config';
import {assembleData, parseUnitData} from './data/data';
import {parseLegendComponent} from './legend';
import {assembleLayout, parseUnitLayout} from './layout';
import {Model} from './model';
import {parseMark} from './mark/mark';
import {parseScaleComponent, scaleBandSize, scaleType} from './scale';
import {stack, StackProperties} from '../stack';

/**
 * Internal model of Vega-Lite specification for the compiler.
 */
export class UnitModel extends Model {
  /**
   * Fixed width for the unit visualization.
   * If undefined (e.g., for ordinal scale), the width of the
   * visualization will be calculated dynamically.
   */
  private _width: number;

  /**
   * Fixed height for the unit visualization.
   * If undefined (e.g., for ordinal scale), the height of the
   * visualization will be calculated dynamically.
   */
  private _height: number;

  private _mark: Mark;
  private _encoding: Encoding;
  private _stack: StackProperties;

  constructor(spec: ExtendedUnitSpec, parent: Model, parentGivenName: string) {
    super(spec, parent, parentGivenName);

    // use top-level width / height or parent's top-level width / height
    const providedWidth = spec.width !== undefined ? spec.width :
      parent ? parent['width'] : undefined; // only exists if parent is layer
    const providedHeight = spec.height !== undefined ? spec.height :
      parent ? parent['height'] : undefined; // only exists if parent is layer

    const mark = this._mark = spec.mark;
    const encoding = this._encoding = this._initEncoding(mark, spec.encoding || {});

    this._stack = stack(mark, encoding, ((spec.config || {}).mark || {}).stacked);
    const config = this._config = this._initConfig(spec.config, parent, mark, encoding, this._stack);

    this._scale =  this._initScale(mark, encoding, config, providedWidth, providedHeight);
    this._axis = this._initAxis(encoding, config);
    this._legend = this._initLegend(encoding, config);

    // width / height
    this._initSize(mark, this._scale,
      providedWidth,
      providedHeight,
      config.cell, config.scale
    );

    // calculate stack properties

  }

  private _initEncoding(mark: Mark, encoding: Encoding) {
    // clone to prevent side effect to the original spec
    encoding = duplicate(encoding);

    vlEncoding.forEach(encoding, function(fieldDef: FieldDef, channel: Channel) {
      if (!supportMark(channel, mark)) {
        // Drop unsupported channel

        // FIXME consolidate warning method
        console.warn(channel, 'dropped as it is incompatible with', mark);
        delete fieldDef.field;
        return;
      }

      if (fieldDef.type) {
        // convert short type to full type
        fieldDef.type = getFullName(fieldDef.type);
      }

      if ((channel === PATH || channel === ORDER) && !fieldDef.aggregate && fieldDef.type === QUANTITATIVE) {
        fieldDef.aggregate = AggregateOp.MIN;
      }
    });
    return encoding;
  }

  private _initConfig(specConfig: Config, parent: Model, mark: Mark, encoding: Encoding, stack: StackProperties) {
    let config = mergeDeep(duplicate(defaultConfig), parent ? parent.config() : {}, specConfig);
    let hasFacetParent = false;
    while (parent !== null) {
      if (parent.isFacet()) {
        hasFacetParent = true;
        break;
      }
      parent = parent.parent();
    }

    if (hasFacetParent) {
      config.cell = extend({}, config.cell, config.facet.cell);
    }

    config.mark = initMarkConfig(mark, encoding, stack, config);
    return config;
  }

  private _initScale(mark: Mark, encoding: Encoding, config: Config, topLevelWidth:number, topLevelHeight: number): Dict<Scale> {
    return UNIT_SCALE_CHANNELS.reduce(function(_scale, channel) {
      if (vlEncoding.has(encoding, channel) ||
          (channel === X && vlEncoding.has(encoding, X2)) ||
          (channel === Y && vlEncoding.has(encoding, Y2))
        ) {

        const channelDef = encoding[channel];
        const scaleSpec = (channelDef || {}).scale || {};
        const _scaleType = scaleType(scaleSpec, channelDef, channel, mark);

        var scale = _scale[channel] = extend({
          type: _scaleType,
          round: config.scale.round,
          padding: config.scale.padding,
          useRawDomain: config.scale.useRawDomain
        }, scaleSpec);

        // bandSize depends on top-level size (width/height) and scale type
        // If top-level size is specified, we override specified bandSize with "fit".
        scale.bandSize = scaleBandSize(scale.type, scale.bandSize, config.scale, channel === X ? topLevelWidth : topLevelHeight, mark, channel);
      }
      return _scale;
    }, {} as Dict<Scale>);
  }

  private _initSize(mark: Mark, scale: Dict<Scale>, width: number, height: number, cellConfig: CellConfig, scaleConfig: ScaleConfig) {
    if (width !== undefined) {
      this._width = width;
    } else if (scale[X]) {
      if (scale[X].type !== ScaleType.ORDINAL || scale[X].bandSize === BANDSIZE_FIT) {
        this._width = cellConfig.width;
      } // else: Do nothing, use dynamic width.
    } else { // No scale X
      if (mark === TEXTMARK) {
        // for text table without x/y scale we need wider bandSize
        this._width = scaleConfig.textBandWidth;
      } else {
        this._width = scaleConfig.bandSize;
      }
    }

    if (height !== undefined) {
      this._height = height;
    } else if (scale[Y]) {
      if (scale[Y].type !== ScaleType.ORDINAL || scale[Y].bandSize === BANDSIZE_FIT) {
        this._height = cellConfig.height;
      } // else: Do nothing, use dynamic height .
    } else {
      this._height = scaleConfig.bandSize;
    }
  }

  private _initAxis(encoding: Encoding, config: Config): Dict<Axis> {
    return [X, Y].reduce(function(_axis, channel) {
      // Position Axis
<<<<<<< HEAD
      if (vlEncoding.has(encoding, channel)) {
        const axisSpec = encoding[channel].axis;
        // We no longer support false in the schema, but we keep false here for backward compatability.
        if (axisSpec !== null && axisSpec !== false) {
=======
      if (vlEncoding.has(encoding, channel) ||
          (channel === X && vlEncoding.has(encoding, X2)) ||
          (channel === Y && vlEncoding.has(encoding, Y2))) {

        const axisSpec = (encoding[channel] || {}).axis;
        if (axisSpec !== false) {
>>>>>>> 76347d1a
          _axis[channel] = extend({},
            config.axis,
            axisSpec === true ? {} : axisSpec ||  {}
          );
        }
      }
      return _axis;
    }, {} as Dict<Axis>);
  }

  private _initLegend(encoding: Encoding, config: Config): Dict<Legend> {
    return NONSPATIAL_SCALE_CHANNELS.reduce(function(_legend, channel) {
      if (vlEncoding.has(encoding, channel)) {
        const legendSpec = encoding[channel].legend;
        // We no longer support false in the schema, but we keep false here for backward compatability.
        if (legendSpec !== null && legendSpec !== false) {
          _legend[channel] = extend({}, config.legend,
            legendSpec === true ? {} : legendSpec ||  {}
          );
        }
      }
      return _legend;
    }, {} as Dict<Legend>);
  }

  public get width(): number {
    return this._width;
  }

  public get height(): number {
    return this._height;
  }

  public parseData() {
    this.component.data = parseUnitData(this);
  }

  public parseSelectionData() {
    // TODO: @arvind can write this
    // We might need to split this into compileSelectionData and compileSelectionSignals?
  }

  public parseLayoutData() {
    this.component.layout = parseUnitLayout(this);
  }

  public parseScale() {
    this.component.scale = parseScaleComponent(this);
  }

  public parseMark() {
    this.component.mark = parseMark(this);
  }

  public parseAxis() {
    this.component.axis = parseAxisComponent(this, [X, Y]);
  }

  public parseAxisGroup() {
    return null;
  }

  public parseGridGroup() {
    return null;
  }

  public parseLegend() {
    this.component.legend = parseLegendComponent(this);
  }

  public assembleData(data: VgData[]): VgData[] {
    return assembleData(this, data);
  }

  public assembleLayout(layoutData: VgData[]): VgData[] {
    return assembleLayout(this, layoutData);
  }

  public assembleMarks() {
    return this.component.mark;
  }

  public assembleParentGroupProperties(cellConfig: CellConfig) {
    return applyConfig({}, cellConfig, FILL_STROKE_CONFIG.concat(['clip']));
  }

  public channels() {
    return UNIT_CHANNELS;
  }

  protected mapping() {
    return this.encoding();
  }

  public stack(): StackProperties {
    return this._stack;
  }

  public toSpec(excludeConfig?, excludeData?) {
    const encoding = duplicate(this._encoding);
    let spec: any;

    spec = {
      mark: this._mark,
      encoding: encoding
    };

    if (!excludeConfig) {
      spec.config = duplicate(this._config);
    }

    if (!excludeData) {
      spec.data = duplicate(this._data);
    }

    // remove defaults
    return spec;
  }

  public mark(): Mark {
    return this._mark;
  }

  public has(channel: Channel) {
    return vlEncoding.has(this._encoding, channel);
  }

  public encoding() {
    return this._encoding;
  }

  public fieldDef(channel: Channel): FieldDef {
    // TODO: remove this || {}
    // Currently we have it to prevent null pointer exception.
    return this._encoding[channel] || {};
  }

  /** Get "field" reference for vega */
  public field(channel: Channel, opt: FieldRefOption = {}) {
    const fieldDef = this.fieldDef(channel);

    if (fieldDef.bin) { // bin has default suffix that depends on scaleType
      opt = extend({
        binSuffix: this.scale(channel).type === ScaleType.ORDINAL ? 'range' : 'start'
      }, opt);
    }

    return field(fieldDef, opt);
  }

  public dataTable() {
    return this.dataName(vlEncoding.isAggregate(this._encoding) ? SUMMARY : SOURCE);
  }

  public isUnit() {
    return true;
  }
}<|MERGE_RESOLUTION|>--- conflicted
+++ resolved
@@ -178,19 +178,13 @@
   private _initAxis(encoding: Encoding, config: Config): Dict<Axis> {
     return [X, Y].reduce(function(_axis, channel) {
       // Position Axis
-<<<<<<< HEAD
-      if (vlEncoding.has(encoding, channel)) {
-        const axisSpec = encoding[channel].axis;
-        // We no longer support false in the schema, but we keep false here for backward compatability.
-        if (axisSpec !== null && axisSpec !== false) {
-=======
       if (vlEncoding.has(encoding, channel) ||
           (channel === X && vlEncoding.has(encoding, X2)) ||
           (channel === Y && vlEncoding.has(encoding, Y2))) {
 
         const axisSpec = (encoding[channel] || {}).axis;
-        if (axisSpec !== false) {
->>>>>>> 76347d1a
+        // We no longer support false in the schema, but we keep false here for backward compatability.
+        if (axisSpec !== null && axisSpec !== false) {
           _axis[channel] = extend({},
             config.axis,
             axisSpec === true ? {} : axisSpec ||  {}
