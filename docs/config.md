--- conflicted
+++ resolved
@@ -21,15 +21,8 @@
 | :------------ |:-------------:| :------------- |
 | viewport      | Integer[]     | The width and height of the on-screen viewport, in pixels. If necessary, clipping and scrolling will be applied. |
 | background    | String        | CSS color property to use as background of visualization. Default is `"transparent"`. |
-<<<<<<< HEAD
-| filterNull    | Boolean       | Whether to filter null values from the data.  By default (`undefined`), only quantitative and temporal fields are filtered.  If set to `true`, all data items with null values are filtered. If `false`, all data items are included. |
-
-<!-- TODO: consider adding width, height, viewport, filterNull, numberFormat, timeFormat  -->
-=======
 
 <!-- TODO: consider adding width, height, viewport, numberFormat, timeFormat  -->
->>>>>>> 921dffc2
-
 
 
 ## Cell Config
@@ -75,13 +68,9 @@
 
 | Property      | Type          | Description    |
 | :------------ |:-------------:| :------------- |
-<<<<<<< HEAD
 | opacity       | Number        | The overall opacity (value between [0,1]). |
 | fill          | Color         | The fill color.  This config will be overridden by `color` channel's specified or mapped values if `filled` is `true`. |
-=======
-| filled        | Boolean        | Whether the shape\'s color should be used as fill color instead of stroke color.  This is only applicable for `bar`, `point`, and `area`.  All marks except `point` marks are filled by default. |
-| fill          | Color         | The fill color.  This config will be overriden by `color` channel's specified or mapped values if `filled` is `true`. |
->>>>>>> 921dffc2
+| fill          | Color         | The fill color.  This config will be overridden by `color` channel's specified or mapped values if `filled` is `true`. |
 | fillOpacity   | Number        | The fill opacity (value between [0,1]). |
 | stroke        | Color         | The stroke color.  This config will be overridden by `color` channel's specified or mapped values if `filled` is `false`. |
 | strokeOpacity | Number        | The stroke opacity (value between [0,1]). |
@@ -89,14 +78,10 @@
 | strokeDash    | Number[]      | An array of alternating stroke, space lengths for creating dashed or dotted lines.  |
 | strokeDashOffset  | Number[]  | The offset (in pixels) into which to begin drawing with the stroke dash array. |
 | filled        | Boolean        | Whether the shape\'s color should be used as fill color instead of stroke color.  This is only applicable for `bar`, `point`, `circle`, `square`, and `area`.  All supported marks except `point` marks are filled by default. See [mark](mark.html#scatter_filled) for a usage example. |
-| sortBy        | Field &#124; Field[] | Data field(s) for sorting layer of marks.  The first mark will placed on the bottom.  `"-"` prefix can be added to each field to set descending order. |
 
-<<<<<<< HEAD
 <!-- one example for custom fill/stroke -->
 
 <!-- one example for sortBy -->
-=======
->>>>>>> 921dffc2
 
 ### Marks Config for Bar, Line, and Area Marks
 <div id="orient"></div>
@@ -148,12 +133,8 @@
 | font                | String  | The typeface to set the text in (e.g., `Helvetica Neue`).|
 | fontWeight          | String  | The font weight (e.g., `bold`).|
 | fontStyle           | String  | The font style (e.g., `italic`).|
-<<<<<<< HEAD
-| format              | string  | The formatting pattern for text value.  |
-=======
 | format              | String  | The formatting pattern for text value.  If not defined, this will be determined automatically|
 | shortTimeLabels     | Boolean | Whether month names and weekday names should be abbreviated. |
->>>>>>> 921dffc2
 
 <!-- TODO: expand format detail -->
 
