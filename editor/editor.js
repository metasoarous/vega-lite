--- conflicted
+++ resolved
@@ -47,299 +47,12 @@
     }, {});
 };
 
-<<<<<<< HEAD
-function init() {
-  var params = getParams();
-
-  // Hack to override vl config
-  for (param in params) {
-    if (param in vl.DEFAULTS) {
-      var value = params[param];
-      vl.DEFAULTS[param] = value == "true" ? true : (isNumber(value) ? parseFloat(value) : value);
-    }
-  }
-
-  var root = d3.select("#ctrl");
-  var main = root.append("div").attr("class","main");
-  var code = root.append("div").attr("class", "main")
-    .style("display","block");
-  var config = root.append("div").attr("class","main")
-    .style("display","none");
-
-  // data set selector
-  var dsel = main.append("div").attr("class","dsel");
-  dsel.append("span").attr("class","label").text("data");
-  dsel.append("select")
-    .attr("class", "data")
-    .on("change", function() {
-      var item = this.options[this.selectedIndex].__data__;
-      datasetUpdated(item, update);
-    })
-    .selectAll("option")
-      .data(datasets)
-    .enter().append("option")
-      .attr("selected", function(d) {
-        return d.name==params.data ? true : undefined;
-      })
-      .text(function(d) { return d.name; });
-
-  // choose mark type
-  var mark = main.append("div").attr("class", "mark");
-  mark.append("span").attr("class","label").text("mark");
-  mark.append("select")
-    .attr("class", "mark")
-    .on("change", function() {
-      var marktype = d3.select(this).node().value;
-      marktypeUpdated(marktype);
-      update();
-    })
-    .selectAll("option")
-      .data(["point", "bar", "line", "area", "circle", "square", "text"])
-    .enter().append("option")
-      .attr("value", function(d) { return d; })
-      .text(function(d) { return d; });
-
-  // header labels
-  var head = main.append("div").selectAll("span.header")
-      .data(["", "function", "data", "type", "scale"])
-    .enter().append("span")
-      .attr("class", function(d,i) { return "header label h"+i; })
-      .text(function(d) { return d; });
-
-  // controls for each visual encoding variable
-  var ctrl = main.selectAll("div.enc")
-      .data(["x","y","row","col","size","color","alpha","shape","text"])
-    .enter().append("div").attr("class", "enc");
-
-  ctrl.append("span").attr("class","label").text(function(d) { return d; });
-
-  // aggregation function
-  ctrl.append("select")
-    .attr("class", "aggr")
-    .attr("id", function(d) { return "aggr-"+d;})
-    .on("change", function(d) {
-      var fn = d3.select(this).node().value;
-      fnUpdated(d, fn);
-      update();
-    })
-    .selectAll("option")
-      .data(["-", "avg", "sum", "min", "max", "count", "bin"])
-    .enter().append("option")
-      .attr("value", function(d) { return d; })
-      .text(function(d) { return d; });
-
-  // data variable
-  ctrl.append("select")
-    .attr("class", "shelf")
-    .attr("id", function(d) { return "shelf-"+d;})
-    .on("change", function(d) {
-      var field = d3.select(this).node().value;
-      shelfUpdated(d, field);
-      typeUpdated(d);
-      fnUpdated(d);
-      update();
-    })
-    .selectAll("option")
-      .data(["-"], function(d) { return d; })
-    .enter().append("option")
-      .attr("value", function(d) { return d; })
-      .text(function(d) { return d; });
-
-  // data type (ordinal, quantitative or time)
-  ctrl.append("select")
-    .attr("class", "type")
-    .attr("id", function(d) { return "type-"+d;})
-    .on("change", function(d) {
-      var type = d3.select(this).node().value;
-      typeUpdated(d, type);
-      fnUpdated(d);
-      update();
-    })
-    .selectAll("option")
-      .data(["-", "O", "Q", "T"])
-    .enter().append("option")
-      .attr("value", function(d) { return d; })
-      .text(function(d) { return d; });
-
-  // scale
-  ctrl.append("select")
-    .attr("class", "scale")
-    .attr("id", function(d) { return "scale-"+d;})
-    .on("change", function(d) {
-      update();
-    })
-    .selectAll("option")
-      .data(["-"])
-    .enter().append("option")
-      .attr("value", function(d) { return d;})
-      .text(function(d) { return d;});
-
-  // x btn
-  ctrl.append("a").attr({"class":"action", "href":"#"}).text("x")
-    .on('click', removeEnc)
-
-  // swap btn
-  ctrl.selectAll(function(d) { return d==="x" ? [this] : []; })
-    .append("a").attr({"class":"action", "href":"#"}).text("swap")
-    .on('click', swapXY);
-
-  // Toggle Inspect / Config Form
-  var toggles = main.append("div").attr("class","toggles");
-
-  var showDiv = toggles.append("div").attr("class","show");
-
-  var codeToggle = showDiv.append("a");
-  codeToggle
-    .text("hide code")
-    .attr("href", "#")
-    .attr("class", "action toggle")
-    .on("click", function() {
-      var expanded = code.style("display") === "block";
-      code.style("display", expanded ? "none" : "block");
-      this.innerText = expanded ? "show code" : "hide code";
-    });
-
-
-  var configToggle = showDiv.append("a");
-  configToggle
-    .text("show config")
-    .attr("href", "#")
-    .attr("class", "action toggle")
-    .on("click", function() {
-      var expanded = config.style("display") === "block";
-      config.style("display", expanded ? "none" : "block");
-      this.innerText = expanded ? "show config" : "hide config";
-    });
-
-
-  // Code Pane
-  code.append("span").text("Shorthand");
-  code.append("a").attr({"class": "right action", "href":"#"}).text("load")
-    .on("click", function() {
-      if (d3.select("select.data").node().value=="-") {
-        alert("Please select dataset first.  (Shorthand doesn't contain data info)")
-        return;
-      }
-      var s = d3.select("input.shorthand").node().value;
-
-      e = vl.Encoding.parseShorthand(s);
-      loadEncoding(e, update);
-    });
-  code.append("div")
-    .append("input").attr({"class": "shorthand", "type": "text"});
-
-  code.append("span").text("Vegalite");
-  code.append("a").attr({"class": "right action", "href":"#"}).text("load")
-    .on("click", function() {
-      var s = d3.select("textarea.vlcode").node().value,
-      e = new vl.Encoding.fromSpec(JSON.parse(s));
-      loadEncoding(e, update);
-    })
-
-  var inclDataGrp = code.append("span").attr("class", "right");
-
-  inclDataGrp.append("span").text(" (")
-  var inclData = inclDataGrp.append("label");
-  inclData.append("input").attr({"type": "checkbox", "id":"inclData", "checked": true})
-    .on("change", update);
-  inclData.append("span").text("include data");
-  inclDataGrp.append("span").text(") ").style("margin-right","12px");
-
-
-  var vlTextarea = code.append("textarea").attr("class", "vlcode");
-
-  code.append("div").append("span").text("Vega")
-  var vgTextarea = code.append("textarea").attr("class", "vgcode");
-
-  // Config Pane
-  config.append("input").attr("type","button").attr("value","Update Config")
-    .on("click", update);
-
-  var configs = config.selectAll("div")
-    .data(vl.keys(vl.DEFAULTS).filter(function(k) { return k[0] != "_";}))
-    .enter().append("div").attr("class", "cfg")
-      .append("label");
-
-  configs.append("span").attr("class","label").text(function(d) {return d;});
-  configs.append("input")
-    .attr("placeholder", function(d) {return vl.DEFAULTS[d];});
-
-  marktypeUpdated("point");
-  if (params.data) {
-    datasets.forEach(function(item) {
-      if (params.data == item.name) {
-        datasetUpdated(item);
-      }
-    });
-  }
-
-  if (params.shortHand) {
-    e = vl.Encoding.parseShorthand(params.shortHand);
-    loadEncoding(e, update);
-  }
-}
-
-function removeEnc(d) {
-  d3.select("#shelf-"+d).node().value = "-";
-  shelfUpdated(d, "-");
-  d3.select("#type-"+d).node().value = "-";
-  typeUpdated(d, "-");
-  d3.select("#aggr-"+d).node().value = "-";
-  fnUpdated(d, "-");
-  update();
-}
-
-function datasetUpdated(dataset, callback) {
-  if (LOG_UI) console.log("datasetUpdated", dataset);
-
-  var vscfg = vegaServerConfig(),
-    useVegaServer = vscfg[0],
-    vegaServerUrl = vscfg[1];
-
-  if (useVegaServer && dataset.table !== undefined) {
-    self.table = dataset.table;
-
-    var url = vegaServerUrl + "/stats/?name=" + dataset.table;
-
-    d3.csv(url, function(err, data) {
-      if (err) return alert("Error loading stats " + err.statusText);
-      var stats = {};
-
-      data.forEach(function(row) {
-        var stat = {}
-        stat.min = +row.min;
-        stat.max = +row.max;
-        stat.cardinality = +row.cardinality;
-        stat.type = row.type === "integer" || row.type === "real" ? vl.dataTypes.Q : vl.dataTypes.O;
-        stats[row.name] = stat;
-      });
-
-      // CURRENTLY EXPECTED AS GLOBAL VARS...
-      self.stats = stats;
-
-      updateShelves();
-
-      if (callback) callback();
-    });
-  } else if (dataset.url !== undefined) {
-    self.dataUrl = dataset.url;
-    var url = dataset.url;
-
-    d3.json(url, function(err, data) {
-      if (err) return alert("Error loading data " + err.statusText);
-
-      // CURRENTLY EXPECTED AS GLOBAL VARS...
-      self.stats = vl.getStats(data);
-
-      updateShelves();
-=======
 vled.format = function() {
   var el = d3.select("#vlspec"),
       spec = JSON.parse(el.property("value")),
       text = JSON.stringify(spec, null, "  ", 80);
   el.property("value", text);
 };
->>>>>>> 3e07c3b9
 
 vled.parse = function() {
   var spec, encoding, source, cfg;
@@ -375,40 +88,9 @@
 
   $('textarea').trigger('autosize.resize');
 
-<<<<<<< HEAD
-  var cfg = {
-    dataFormatType: useVegaServer ? "csv" : "json",
-  }
-  if (useVegaServer) {
-    cfg.vegaServerTable = self.table;
-  } else {
-    cfg.dataUrl = self.dataUrl;
-  }
-
-  var enc = encodings(cfg),
-    stats = self.stats,
-    // TODO: why convert to spec twice if data is not included?
-    spec = vl.toVegaSpec(enc, stats);
-
-  self.enc = enc; // DEBUG
-  self.spec = spec;
-
-  var inclData = d3.select("#inclData").node().checked;
-
-  if (!inclData) { // if "include data" is checked, include data url in the output
-    enc = encodings();
-    spec = vl.toVegaSpec(enc, stats);
-  }
-  d3.select(".shorthand").node().value = enc.toShorthand();
-  d3.select("textarea.vlcode").node().value = JSON.stringify(enc.toSpec(), null, "  ", 80);
-  d3.select("textarea.vgcode").node().value = JSON.stringify(spec, null, "  ", 80);
-  parse(self.spec);
-}
-=======
   vled.vis = null; // DEBUG
   vg.parse.spec(spec, function(chart) {
     vled.vis = chart({el:"#vis", renderer: "svg"});
->>>>>>> 3e07c3b9
 
     vled.vis.update();
     vled.vis.on('mouseover', function(event, item) { console.log(item); });
