var datasets = [
  {
    name: "-"
  },{
    name: "Barley",
    url: "data/barley.json",
    table: "barley_json"
  },{
    name: "Cars",
    url: "data/cars.json",
    table: "cars_json"
  },{
    name: "Crimea",
    url: "data/crimea.json",
    table: "crimea"
  },{
    name: "Driving",
    url: "data/driving.json",
    table: "driving_json"
  },{
    name: "Iris",
    url: "data/iris.json",
    table: "iris_json"
  },{
    name: "Jobs",
    url: "data/jobs.json",
    table: "jobs_json"
  },{
    name: "Population",
    url: "data/population.json",
    table: "population_json"
  },{
    name: "Movies",
    url: "data/movies.json",
    table: "movies_json"
  },{
    name: "Birdstrikes",
    url: "data/birdstrikes.json",
    table: "birdstrikes_json"
  }
];

var TYPE_LIST = {
      Q: ["Q", "O", "T"],
      O: ["O"],
      T: ["T", "O"],
      "-": ["-"]
    },
    FN_LIST = {
      O: ["-", "count", "bin"],
      Q: ["-"].concat(vl.quantAggTypes).concat(["bin"]),
      T: vl.timeFuncs.concat["count"],
      "-": ["-", "count"]
    };

var LOG_UI = false;

// http://stackoverflow.com/a/1830844
function isNumber(n) {
  return !isNaN(parseFloat(n)) && isFinite(n);
}

function getParams() {
  var params = location.search.slice(1);

  // remove trailing slash that chrome adds automatically
  if(params[params.length-1] == "/") params = params.substring(0, params.length-1);

  return params.split("&")
    .map(function(x) { return x.split("="); })
    .reduce(function(a, b) {
      a[b[0]] = b[1]; return a;
    }, {});
};

function init() {
  var params = getParams();

  // Hack to override vl config
  for(param in params) {
    if (param in vl.DEFAULTS) {
      var value = params[param];
      vl.DEFAULTS[param] = value == "true" ? true : (isNumber(value) ? parseFloat(value) : value);
    }
  }

  var root = d3.select("#ctrl");
  var main = root.append("div").attr("class","main");
  var code = root.append("div").attr("class", "main")
    .style("display","block");
  var config = root.append("div").attr("class","main")
    .style("display","none");

  // data set selector
  var dsel = main.append("div").attr("class","dsel");
  dsel.append("span").attr("class","label").text("data");
  dsel.append("select")
    .attr("class", "data")
    .on("change", function() {
      var item = this.options[this.selectedIndex].__data__;
      datasetUpdated(item, update);
    })
    .selectAll("option")
      .data(datasets)
    .enter().append("option")
      .attr("selected", function(d){
        return d.name==params.data ? true : undefined;
      })
      .text(function(d) { return d.name; });

  // choose mark type
  var mark = main.append("div").attr("class", "mark");
  mark.append("span").attr("class","label").text("mark");
  mark.append("select")
    .attr("class", "mark")
    .on("change", function(){
      var marktype = d3.select(this).node().value;
      marktypeUpdated(marktype);
      update();
    })
    .selectAll("option")
      .data(["point", "bar", "line", "area", "circle", "square", "text"])
    .enter().append("option")
      .attr("value", function(d) { return d; })
      .text(function(d) { return d; });

  // header labels
  var head = main.append("div").selectAll("span.header")
      .data(["", "function", "data", "type", "scale"])
    .enter().append("span")
      .attr("class", function(d,i) { return "header label h"+i; })
      .text(function(d) { return d; });

  // controls for each visual encoding variable
  var ctrl = main.selectAll("div.enc")
      .data(["x","y","row","col","size","color","alpha","shape","text"])
    .enter().append("div").attr("class", "enc");

  ctrl.append("span").attr("class","label").text(function(d) { return d; });

  // aggregation function
  ctrl.append("select")
    .attr("class", "aggr")
    .attr("id", function(d){ return "aggr-"+d;})
    .on("change", function(d){
      var fn = d3.select(this).node().value;
      fnUpdated(d, fn);
      update();
    })
    .selectAll("option")
      .data(["-", "avg", "sum", "min", "max", "count", "bin"])
    .enter().append("option")
      .attr("value", function(d) { return d; })
      .text(function(d) { return d; });

  // data variable
  ctrl.append("select")
    .attr("class", "shelf")
    .attr("id", function(d){ return "shelf-"+d;})
    .on("change", function(d){
      var field = d3.select(this).node().value;
      shelfUpdated(d, field);
      typeUpdated(d);
      fnUpdated(d);
      update();
    })
    .selectAll("option")
      .data(["-"], function(d) { return d; })
    .enter().append("option")
      .attr("value", function(d) { return d; })
      .text(function(d) { return d; });

  // data type (ordinal, quantitative or time)
  ctrl.append("select")
    .attr("class", "type")
    .attr("id", function(d){ return "type-"+d;})
    .on("change", function(d){
      var type = d3.select(this).node().value;
      typeUpdated(d, type);
      fnUpdated(d);
      update();
    })
    .selectAll("option")
      .data(["-", "O", "Q", "T"])
    .enter().append("option")
      .attr("value", function(d) { return d; })
      .text(function(d) { return d; });

  // scale
  ctrl.append("select")
    .attr("class", "scale")
    .attr("id", function(d){ return "scale-"+d;})
    .on("change", function(d){
      update();
    })
    .selectAll("option")
      .data(["-"])
    .enter().append("option")
      .attr("value", function(d){ return d;})
      .text(function(d){ return d;});

  // x btn
  ctrl.append("a").attr({"class":"action", "href":"#"}).text("x")
    .on('click', removeEnc)

  // swap btn
  ctrl.selectAll(function(d){ return d==="x" ? [this] : []; })
    .append("a").attr({"class":"action", "href":"#"}).text("swap")
    .on('click', swapXY);

  // Toggle Inspect / Config Form
  var toggles = main.append("div").attr("class","toggles");

  var showDiv = toggles.append("div").attr("class","show");

  var codeToggle = showDiv.append("a");
  codeToggle
    .text("hide code")
    .attr("href", "#")
    .attr("class", "action toggle")
    .on("click", function(){
      var expanded = code.style("display") === "block";
      code.style("display", expanded ? "none" : "block");
      this.innerText = expanded ? "show code" : "hide code";
    });


  var configToggle = showDiv.append("a");
  configToggle
    .text("show config")
    .attr("href", "#")
    .attr("class", "action toggle")
    .on("click", function(){
      var expanded = config.style("display") === "block";
      config.style("display", expanded ? "none" : "block");
      this.innerText = expanded ? "show config" : "hide config";
    });


  // Code Pane
  code.append("span").text("Shorthand");
  code.append("a").attr({"class": "right action", "href":"#"}).text("load")
    .on("click", function (){
      if(d3.select("select.data").node().value=="-"){
        alert("Please select dataset first.  (Shorthand doesn't contain data info)")
        return;
      }
      var s = d3.select("input.shorthand").node().value;

      e = vl.Encoding.parseShorthand(s);
      loadEncoding(e, update);
    });
  code.append("div")
    .append("input").attr({"class": "shorthand", "type": "text"});

  code.append("span").text("Vegalite");
  code.append("a").attr({"class": "right action", "href":"#"}).text("load")
    .on("click", function (){
      var s = d3.select("textarea.vlcode").node().value,
        json = JSON.parse(s);
      e = vl.Encoding.parseJSON(json);
      loadEncoding(e, update);
    })

  var inclDataGrp = code.append("span").attr("class", "right");

  inclDataGrp.append("span").text(" (")
  var inclData = inclDataGrp.append("label");
  inclData.append("input").attr({"type": "checkbox", "id":"inclData", "checked": true})
    .on("change", update);
  inclData.append("span").text("include data");
  inclDataGrp.append("span").text(") ").style("margin-right","12px");


  var vlTextarea = code.append("textarea").attr("class", "vlcode");

  code.append("div").append("span").text("Vega")
  var vgTextarea = code.append("textarea").attr("class", "vgcode");

  // Config Pane
  config.append("input").attr("type","button").attr("value","Update Config")
    .on("click", update);

  var configs = config.selectAll("div")
    .data(vl.keys(vl.DEFAULTS).filter(function(k){ return k[0] != "_";}))
    .enter().append("div").attr("class", "cfg")
      .append("label");

  configs.append("span").attr("class","label").text(function(d){return d;});
  configs.append("input")
    .attr("placeholder", function(d){return vl.DEFAULTS[d];});

  marktypeUpdated("point");
  if(params.data){
    datasets.forEach(function(item) {
      if (params.data == item.name) {
        datasetUpdated(item);
      }
    });
  }

  if (params.shortHand) {
    e = vl.Encoding.parseShorthand(params.shortHand);
    loadEncoding(e, update);
  }
}

function removeEnc(d){
  d3.select("#shelf-"+d).node().value = "-";
  shelfUpdated(d, "-");
  d3.select("#type-"+d).node().value = "-";
  typeUpdated(d, "-");
  d3.select("#aggr-"+d).node().value = "-";
  fnUpdated(d, "-");
  update();
}

function datasetUpdated(dataset, callback) {
  if(LOG_UI) console.log("datasetUpdated", dataset);

  var vscfg = vegaServerConfig(),
    useVegaServer = vscfg[0],
    vegaServerUrl = vscfg[1];

  if (useVegaServer && dataset.table !== undefined) {
    self.table = dataset.table;

    var url = vegaServerUrl + "/stats/?name=" + dataset.table;

    d3.csv(url, function(err, data) {
      if (err) return alert("Error loading stats " + err.statusText);
      var stats = {};

      data.forEach(function(row) {
        var stat = {}
        stat.min = +row.min;
        stat.max = +row.max;
        stat.cardinality = +row.cardinality;
        stat.type = row.type === "integer" || row.type === "real" ? vl.dataTypes.Q : vl.dataTypes.O;
        stats[row.name] = stat;
      });

      // CURRENTLY EXPECTED AS GLOBAL VARS...
      self.stats = stats;

      updateShelves();

      if(callback) callback();
    });
  } else if (dataset.url !== undefined) {
    self.dataUrl = dataset.url;
    var url = dataset.url;

    d3.json(url, function(err, data) {
      if (err) return alert("Error loading data " + err.statusText);

      // CURRENTLY EXPECTED AS GLOBAL VARS...
      self.stats = vl.getStats(data);

      updateShelves();

      if(callback) callback();
    });
  } else {
    // this may initially be the case
    return;
  }
}

function updateShelves() {
  // update available data field in the each shelf
  var s = d3.selectAll("select.shelf").selectAll("option")
    .data(["-"].concat(d3.keys(self.stats)), function(d) { return d; });
  s.enter().append("option");
  s.attr("value", function(d) { return d; })
    .text(function(d) { return d; })
  s.exit().remove();

  d3.selectAll("select.shelf").each(function(d){
    shelfUpdated(d);
    typeUpdated(d);
    fnUpdated(d);
  })
}

function marktypeUpdated(marktype){
  if(LOG_UI) console.log("marktypeUpdated", marktype);
  var supportedEncoding = vl.marks[marktype].supportedEncoding,
    disabled =  function(d){
      return supportedEncoding[d] ? undefined : "true";
    };

  d3.selectAll("select.aggr").attr("disabled", disabled);
  d3.selectAll("select.shelf").attr("disabled", disabled);
  d3.selectAll("select.type").attr("disabled", disabled);
  d3.selectAll("select.scale").attr("disabled", disabled);
}

function fnUpdated(encType, fn){

  fn = fn || d3.select("select#aggr-"+encType).node().value;
  if(LOG_UI) console.log("fnUpdated", encType, fn);

  if(fn === "count"){ // disable shelf, type
    d3.select("select#shelf-"+encType).attr("disabled", true);
    d3.select("select#type-"+encType).attr("disabled", true);
    d3.select("select#scale-"+encType).attr("disabled", true);
  }else{
    // enable shelf, type if it's supported by the marktype
    var marktype = d3.select("select.mark").node().value,
      supportedEncoding = vl.marks[marktype].supportedEncoding,
      disabled =  function(d){
        return supportedEncoding[d] ? undefined : "true";
      };

    d3.select("select#shelf-"+encType).attr("disabled", disabled);
    d3.select("select#type-"+encType).attr("disabled", disabled);
    d3.select("select#scale-"+encType).attr("disabled", disabled);
  }
}

function shelfUpdated(encType, field){
  field = field || d3.select("select#shelf-"+encType).node().value;
  if(LOG_UI) console.log("shelfUpdated", encType, field);

<<<<<<< HEAD
  var type = vl.dataTypeNames[self.schema[field]] || "-";
    types = type !== "-" && (encType == "row" || encType == "col") ? TYPE_LIST.O : TYPE_LIST[type],
    typesel = d3.select("select#type-"+encType).node()

  if(types.indexOf(typesel.value) === -1){
    typesel.value = types[0];
  }
=======
  var type = field === "-" ? "-" : vl.dataTypeNames[self.stats[field].type],
    types = type !== "-" && (encType == "row" || encType == "col") ? TYPE_LIST.O : TYPE_LIST[type],
    typesel = d3.select("select#type-"+encType).node(),
    typeval = types.indexOf(typesel.value) === -1 ? types[0] : typesel.value;
>>>>>>> bba45eec

  // update available type!
  var s = d3.select("select#type-"+encType).selectAll("option").data(types);
  s.enter().append("option");
  s.attr("value", function(d) { return d; })
    .text(function(d) { return d; });
  s.exit().remove();

  typesel.value = typeval;
}

function typeUpdated(encType, type){
  type = type || d3.select("select#type-"+encType).node().value;
  if(LOG_UI) console.log("typeUpdated", encType, type);


  //update supported functions
  var fns = FN_LIST[type] || FN_LIST["-"],
    fnsel = d3.select("select#aggr-"+encType).node(),
    fnval = fns.indexOf(fnsel.value) === -1 ? "-" : fnsel.value,
    s = d3.select("select#aggr-"+encType).selectAll("option").data(fns);

  s.enter().append("option");
  s.attr("value", function(d) { return d; })
    .text(function(d) { return d; });
  s.exit().remove();

  fnsel.value = fnval;

  //update supported scale
  var scales = type=="Q" ? vl.quantScales : ["-"],
    scalesel = d3.select("select#scale-"+encType).node(),
    scaleval = scales.indexOf(scalesel.value) === -1 ? "-" : scalesel.value;
    s = d3.select("select#scale-"+encType).selectAll("option").data(scales);

  s.enter().append("option");
  s.attr("value", function(d){ return d;})
    .text(function(d){ return d;});
  s.exit().remove();

  scalesel.value = scaleval;
}

// Load config from DOM.
// These properties will be updated in loadEncoding before this function is called.
function vegaServerConfig() {
  var useVegaServer = vl.DEFAULTS.useVegaServer,
    vegaServerUrl = vl.DEFAULTS.vegaServerUrl;
  d3.selectAll("#ctrl div.cfg input").each(function(d){
    if (d == "useVegaServer" && this.value) {
      useVegaServer = this.value == "true";
    } else if (d == "vegaServerUrl" && this.value) {
      vegaServerUrl = this.value;
    }
  });

  return [useVegaServer, vegaServerUrl];
}

function update() {
  var useVegaServer = vegaServerConfig()[0];

  var cfg = {
    dataFormatType: useVegaServer ? "csv" : "json",
  }
  if (useVegaServer) {
    cfg.vegaServerTable = self.table;
  } else {
    cfg.dataUrl = self.dataUrl;
  }

  var enc = encodings(cfg),
    stats = self.stats,
    // TODO: why convert to spec twice if data is not included?
    spec = vl.toVegaSpec(enc, stats);

  self.enc = enc; // DEBUG
  self.spec = spec;

  var inclData = d3.select("#inclData").node().checked;

  if(!inclData){ // if "include data" is checked, include data url in the output
    enc = encodings();
    spec = vl.toVegaSpec(enc, stats);
  }
  d3.select(".shorthand").node().value = enc.toShorthand();
  d3.select("textarea.vlcode").node().value = JSON.stringify(enc.toJSON(), null, "  ", 80);
  d3.select("textarea.vgcode").node().value = JSON.stringify(spec, null, "  ", 80);
  parse(self.spec);
}

function swapXY(){
  var o = {};
  var encXY = d3.selectAll("#ctrl div.enc").selectAll(function(d){
    return d==="x" || d==="y" ? [this] : [];
  });
  encXY.each(function(d) {
    o[d] = readEnc(this);
  });
  encXY.each(function(d){
    var e = o[d==="x" ? "y": "x"];
    loadEnc(this, d, e.shelf, e.aggr, e.type);
  })

  update();
}

function loadEncoding(encoding, callback){
  var dataUrl = encoding.config("dataUrl"),
    useVegaServer = encoding.config("useVegaServer");
  var _load = function(){
    //update marktype
    d3.select("select.mark").node().value = encoding.marktype();
    marktypeUpdated(encoding.marktype());

    //update encoding UI
    d3.selectAll("#ctrl div.enc").each(function(d) {
      if(encoding.has(d)){
        var e = encoding._enc[d];
        loadEnc(
          this, d,
          e.name || "-",
          e.bin ? "bin" : e.aggr || e.fn || "-",
          vl.dataTypeNames[e.type] || "-",
          e.scale || "-"
        );
      }else{
        loadEnc(this, d, "-", "-", "-", "-");
      }
    });

    if (callback) callback();
  };

  // update configs first -- so useVegaServer in the DOM is correctly updated
  d3.selectAll("#ctrl div.cfg input").each(function(d){
    if(encoding._cfg.hasOwnProperty(d)){
      this.value = encoding.config(d);
    }
  });

  if(dataUrl){
    var dataset = null;
    for(var i=0; i<datasets.length ; i++){
      if(datasets[i].url == dataUrl){
        dataset = datasets[i];
        break;
      }
    }
    d3.select("select.data").node().value = dataset.name;
    datasetUpdated(dataset, _load); //need to load data first!
  }else if(useVegaServer){
    var dataset = null, table = encoding.config("vegaServerTable");
    if (table) {
      // the table was defined in the config
      for(var i=0; i<datasets.length ; i++){
        if(datasets[i].table == table){
          dataset = datasets[i];
          break;
        }
      }
      d3.select("select.data").node().value = dataset.name;
    } else {
      //dataset is the one that's selected
      var sel = d3.select("select.data").node();
      dataset = sel.options[sel.selectedIndex].__data__;
    }
    datasetUpdated(dataset, _load); //need to load data first!
  } else{
    _load();
  }
}

function loadEnc(dom, e, v, a ,t, scale){
  var s = d3.select(dom);
  s.select("select.shelf").node().value = v;
  shelfUpdated(e, v);
  s.select("select.type").node().value = t;
  typeUpdated(e, t);
  s.select("select.aggr").node().value = a;
  fnUpdated(e, a);
  s.select("select.scale").node().value = scale;
}


function readEnc(dom){
  //read encoding from the UI
  var s = d3.select(dom).select("select.shelf");
  var v = s.attr("disabled") ? undefined : s.node().value; // return "-"

  var s = d3.select(dom).select("select.type");
  var t = s.attr("disabled") ? undefined : s.node().value;

  var s = d3.select(dom).select("select.aggr");
  var a = s.attr("disabled") ? undefined : s.node().value;

  var s = d3.select(dom).select("select.scale");
  var scale = s.attr("disabled") ? undefined : s.node().value;

  return {shelf:v, type:t, aggr:a, scale: scale};
}

function encodings(cfg) {
  var marktype = "bar",
      bin = null,
      enc = {};
  cfg = cfg || {};

  var types = vl.dataTypes;

  var s = d3.select("select.mark").node();
  marktype = s.options[s.selectedIndex].value;

  d3.selectAll("#ctrl div.enc").each(function(d) {
    var x = d, e=readEnc(this),
      v=e.shelf, a=e.aggr, t=e.type;

    if ((v && v !== "-") || a === "count") {
      enc[x] = {
        name: v,
        type: (a==="count" ? types.Q :
          t==="-" ?
            (x==="row" || x==="col" ? types.O : stats[v].type)
          : types[t])
      };

      if( t==="T"){
        enc[x].fn = a;
      }else{
        if (a === "bin") {
          enc[x].bin = true;
        } else if (a !== "-") {
          enc[x].aggr = a;
        }
      }

      if(e.scale !== "-"){
        enc[x].scale = e.scale;
      }
    }
  });

  d3.selectAll("#ctrl div.cfg input").each(function(d){
    var val = this.value;
    if(val && val.length > 0){
      cfg[d] = val == "true" ? true :
        val == "false" ? false : val;
    }
  });
  return new vl.Encoding(marktype, enc, cfg);
}

function parse(spec) {
  self.vis = null; // DEBUG
  vg.parse.spec(spec, function(chart) {
    self.vis = chart({el:"#vis", renderer: "svg"});

    if(!spec.data[0].url){
      // FIXME still need to load data this way without dataUrl
      // but the problem is they we need to make sure that the data get parsed.
      //vis.data({table: data});
    }

    vis.update();
    vis.on('mouseover', function(event, item) { console.log(item); });
  });
}

init();<|MERGE_RESOLUTION|>--- conflicted
+++ resolved
@@ -423,20 +423,10 @@
   field = field || d3.select("select#shelf-"+encType).node().value;
   if(LOG_UI) console.log("shelfUpdated", encType, field);
 
-<<<<<<< HEAD
-  var type = vl.dataTypeNames[self.schema[field]] || "-";
-    types = type !== "-" && (encType == "row" || encType == "col") ? TYPE_LIST.O : TYPE_LIST[type],
-    typesel = d3.select("select#type-"+encType).node()
-
-  if(types.indexOf(typesel.value) === -1){
-    typesel.value = types[0];
-  }
-=======
   var type = field === "-" ? "-" : vl.dataTypeNames[self.stats[field].type],
     types = type !== "-" && (encType == "row" || encType == "col") ? TYPE_LIST.O : TYPE_LIST[type],
     typesel = d3.select("select#type-"+encType).node(),
     typeval = types.indexOf(typesel.value) === -1 ? types[0] : typesel.value;
->>>>>>> bba45eec
 
   // update available type!
   var s = d3.select("select#type-"+encType).selectAll("option").data(types);
