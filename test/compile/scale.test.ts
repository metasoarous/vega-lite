--- conflicted
+++ resolved
@@ -16,7 +16,6 @@
 describe('Scale', function() {
   describe('type()', function() {
     it('should return null for channel without scale', function() {
-<<<<<<< HEAD
       assert.deepEqual(
         type(undefined, {
           field: 'a',
@@ -36,36 +35,6 @@
         }, Y, POINT),
         ScaleType.TIME
       );
-=======
-      const model = parseUnitModel({
-        mark: 'point',
-        encoding: {
-          detail: {
-            field: 'a',
-            type: 'temporal',
-            timeUnit: 'yearmonth'
-          }
-        }
-      });
-      const fieldDef = model.encoding().detail;
-      assert.deepEqual(scaleType(null, fieldDef, DETAIL, model.mark()), null);
-    });
-
-    it('should return time for yearmonth', function() {
-      const model = parseUnitModel({
-        mark: 'point',
-        encoding: {
-          y: {
-            field: 'a',
-            type: 'temporal',
-            timeUnit: 'yearmonth'
-          }
-        }
-      });
-      const fieldDef = model.encoding().y;
-      const scale = model.scale(Y);
-      assert.deepEqual(scaleType(scale, fieldDef, Y, model.mark()), ScaleType.TIME);
->>>>>>> c9514903
     });
 
     it('should return ordinal for month', function() {
@@ -80,7 +49,6 @@
     });
 
     it('should return ordinal for shape', function() {
-<<<<<<< HEAD
       assert.deepEqual(
         type(undefined, {
           field: 'a',
@@ -89,26 +57,10 @@
         }, SHAPE, POINT),
         ScaleType.ORDINAL // TODO: ordinal-point
       );
-=======
-      const model = parseUnitModel({
-        mark: 'point',
-        encoding: {
-          shape: {
-            field: 'a',
-            type: 'temporal',
-            timeUnit: 'yearmonth'
-          }
-        }
-      });
-      const fieldDef = model.encoding().shape;
-      const scale = model.scale(SHAPE);
-      assert.deepEqual(scaleType(scale, fieldDef, SHAPE, model.mark()), ScaleType.ORDINAL);
->>>>>>> c9514903
     });
 
     it('should return ordinal for shape even if non-ordinal is specified', function() {
       log.runLocalLogger((localLogger) => {
-<<<<<<< HEAD
         assert.deepEqual(
           type(ScaleType.LINEAR, {
             field: 'a',
@@ -117,22 +69,6 @@
           }, SHAPE, POINT),
           ScaleType.ORDINAL // TODO: ordinal-point
         );
-=======
-        const model = parseUnitModel({
-          mark: 'point',
-          encoding: {
-            shape: {
-              field: 'a',
-              type: 'temporal',
-              timeUnit: 'yearmonth',
-              scale: {type: 'linear'}
-            }
-          }
-        });
-        const fieldDef = model.encoding().shape;
-        const scale = model.scale(SHAPE);
-        assert.deepEqual(scaleType(scale, fieldDef, SHAPE, model.mark()), ScaleType.ORDINAL);
->>>>>>> c9514903
         assert.equal(localLogger.warns[0], log.message.scaleTypeNotWorkWithChannel(SHAPE, ScaleType.LINEAR));
       });
     });
