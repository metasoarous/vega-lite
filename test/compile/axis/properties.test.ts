--- conflicted
+++ resolved
@@ -93,12 +93,7 @@
     });
 
     it('should simply return values for non-DateTime', () => {
-<<<<<<< HEAD
-      const values = properties.values({values: [1, 2, 3, 4]}, null, null, "x");
-=======
       const values = properties.values({values: [1, 2, 3, 4]}, null, {field: 'a', type: 'quantitative'}, "x");
->>>>>>> 1aa62f2a
-
       assert.deepEqual(values, [1, 2, 3, 4]);
     });
 
