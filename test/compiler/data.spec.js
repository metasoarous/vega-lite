'use strict';

var expect = require('chai').expect;

var data = require('../../src/compiler/data'),
  Encoding = require('../../src/Encoding');

describe('data', function () {
  describe('for aggregate encoding', function () {
    it('should contain two tables', function() {
      var encoding = Encoding.fromSpec({
          encoding: {
            x: {name: 'a', type: 'T'},
            y: {name: 'b', type: 'Q', scale: {type: 'log'}, aggregate: 'sum'}
          }
        });

      var _data = data(encoding);
      expect(_data.length).to.equal(2);
    });
  });

  describe('when contains log in non-aggregate', function () {
    var rawEncodingWithLog = Encoding.fromSpec({
        encoding: {
          x: {name: 'a', type: 'T'},
          y: {name: 'b', type: 'Q', scale: {type: 'log'}}
        }
      });

    var _data = data(rawEncodingWithLog);
    it('should contains one table', function() {
      expect(_data.length).to.equal(1);
    });
    it('should have filter non-positive in raw', function() {
      var rawTransform = _data[0].transform;
      expect(rawTransform[rawTransform.length - 1]).to.eql({
        type: 'filter',
        test: 'datum.b > 0'
      });
    });
  });
});

describe('data.raw', function() {
  describe('with explicit values', function() {
    var encoding = Encoding.fromSpec({
      data: {
        values: [{a: 1, b:2, c:3}, {a: 4, b:5, c:6}]
      }
    });

    var raw = data.raw(encoding, {});

    it('should have values', function() {
      expect(raw.name).to.equal('raw');
      expect(raw.values).to.deep.equal([{a: 1, b:2, c:3}, {a: 4, b:5, c:6}]);
    });

    it('should have raw.format if not required', function(){
      expect(raw.format).to.eql(undefined);
    });
  });

  describe('with link to url', function() {
    var encoding = Encoding.fromSpec({
        data: {
          url: 'http://foo.bar'
        }
      });

    var raw = data.raw(encoding);

    it('should have format json', function() {
      expect(raw.name).to.equal('raw');
      expect(raw.format.type).to.equal('json');
    });
    it('should have correct url', function() {
      expect(raw.url).to.equal('http://foo.bar');
    });
  });

  describe('formatParse', function () {
    it('should have correct parse', function() {
      var encoding = Encoding.fromSpec({
          encoding: {
            x: {name: 'a', type: 'T'},
            y: {name: 'b', type: 'Q'},
            color: {name: '*', type: 'Q', aggregate: 'count'}
          }
        });

      var raw = data.raw(encoding);
      expect(raw.format.parse).to.eql({
        'a': 'date',
        'b': 'number'
      });
    });
  });

  describe('transform', function () {
    var encoding = Encoding.fromSpec({
      encoding: {
        x: {name: 'a', type:'T', timeUnit: 'year'},
        y: {
          'bin': {'maxbins': 15},
          'name': 'Acceleration',
          'type': 'Q'
        }
      },
      filter: [{
        operator: '>',
        operands: ['a', 'b']
      },{
        operator: '=',
        operands: ['c', 'd']
      }]
    });

    describe('bin', function() {
      it('should add bin transform', function() {
        var transform = data.raw.transform.bin(encoding);
        expect(transform[0]).to.eql({
          type: 'bin',
          field: 'Acceleration',
          output: 'bin_Acceleration',
          maxbins: 15
        });
      });
    });

    describe('nullFilter', function() {
      var spec = {
          marktype: 'point',
          encoding: {
            y: {name: 'Q', type:'Q'},
            x: {name: 'T', type:'T'},
            color: {name: 'O', type:'O'}
          }
        };

      it('should add filterNull for Q and T by default', function () {
        var encoding = Encoding.fromSpec(spec);
        expect(data.raw.transform.nullFilter(encoding))
          .to.eql([{
            type: 'filter',
            test: 'T!==null && Q!==null'
          }]);
      });

<<<<<<< HEAD
      it('should add filterNull for O when specified', function () {
        var encoding = Encoding.fromSpec(spec, {
          config: {
            filterNull: {O: true}
          }
=======
        expect(transform[0]).to.eql({
          type: 'filter',
          test: '(datum.a!==null) && (datum.Acceleration!==null)' +
          ' && (datum.a > b) && (datum.c == d)'
>>>>>>> b825890c
        });
        expect(data.raw.transform.nullFilter(encoding))
          .to.eql([{
            type: 'filter',
            test:'T!==null && Q!==null && O!==null'
          }]);
      });
      // });
    });

    describe('filter', function () {
      it('should return array that contains a filter transform', function () {
        expect(data.raw.transform.filter(encoding))
          .to.eql([{
            type: 'filter',
            test: '(d.data.a > b) && (d.data.c == d)'
          }]);
      });

      it('should exclude unsupported operator', function () {
        var badEncoding = Encoding.fromSpec({
          filter: [{
            operator: '*',
            operands: ['a', 'b']
          }]
        });

        var transform = data.raw.transform.filter(badEncoding);

        expect(transform.length).to.equal(0);
      });
    });

    describe('time', function() {
      it('should add formula transform', function() {
        var transform = data.raw.transform.time(encoding);
        expect(transform[0]).to.eql({
          type: 'formula',
          field: 'year_a',
          expr: 'utcyear(datum.a)'
        });
      });
    });

    it('should have null filter, timeUnit, bin then filter', function () {
      var transform = data.raw.transform(encoding);
      expect(transform[0].type).to.eql('filter');
      expect(transform[1].type).to.eql('formula');
      expect(transform[2].type).to.eql('bin');
      expect(transform[3].type).to.eql('filter');
    });

  });
});


describe('data.aggregated', function () {
  it('should return correct aggregation', function() {
    var encoding = Encoding.fromSpec({
        encoding: {
          'y': {
            'aggregate': 'sum',
            'name': 'Acceleration',
            'type': 'Q'
          },
          'x': {
            'name': 'origin',
            "type": "O"
          },
          color: {name: '*', type: 'Q', aggregate: 'count'}
        }
      });

    var aggregated = data.aggregate(encoding);
    expect(aggregated ).to.eql({
      "name": AGGREGATE,
      "source": "raw",
      "transform": [{
        "type": "aggregate",
        "groupby": ["origin"],
        "fields": [{
          "op": "sum",
          "field": "Acceleration"
        },{
          "op": "count",
          "field": "*"
        }]
      }]
    });
  });
});<|MERGE_RESOLUTION|>--- conflicted
+++ resolved
@@ -148,18 +148,11 @@
           }]);
       });
 
-<<<<<<< HEAD
       it('should add filterNull for O when specified', function () {
         var encoding = Encoding.fromSpec(spec, {
           config: {
             filterNull: {O: true}
           }
-=======
-        expect(transform[0]).to.eql({
-          type: 'filter',
-          test: '(datum.a!==null) && (datum.Acceleration!==null)' +
-          ' && (datum.a > b) && (datum.c == d)'
->>>>>>> b825890c
         });
         expect(data.raw.transform.nullFilter(encoding))
           .to.eql([{
