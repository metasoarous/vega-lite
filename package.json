{
  "name": "vega-lite",
  "author": "Jeffrey Heer, Dominik Moritz, Kanit \"Ham\" Wongsuphasawat",
  "version": "0.8.2",
  "collaborators": [
    "Kanit Wongsuphasawat <kanitw@gmail.com> (http://kanitw.yellowpigz.com)",
    "Dominik Moritz <domoritz@cs.washington.edu> (http://domoritz.de)",
    "Jeffrey Heer <jheer@uw.edu> (http://jheer.org)"
  ],
  "description": "Vega-lite provides a higher-level grammar for visual analysis, comparable to ggplot or Tableau, that generates complete Vega specifications.",
  "main": "src/vl.js",
  "directories": {
    "test": "test"
  },
  "scripts": {
    "build": "gulp build",
    "cover": "gulp coverage",
    "deploy": "npm run lint && npm run test && scripts/deploy.sh",
    "feature": "gulp feature",
    "lint": "gulp jshint",
    "patch": "gulp patch",
    "release": "gulp release",
    "start": "gulp serve",
    "test": "gulp test",
    "watch": "gulp bundle watch-schema watch-test"
  },
  "repository": {
    "type": "git",
    "url": "https://github.com/vega/vega-lite.git"
  },
  "license": "BSD-3-Clause",
  "bugs": {
    "url": "https://github.com/vega/vega-lite/issues"
  },
  "homepage": "https://github.com/vega/vega-lite",
  "devDependencies": {
    "browser-sync": "^2.9.11",
    "browserify": "^11.2.0",
    "browserify-shim": "^3.8.10",
    "browserify-versionify": "^1.0.6",
    "chai": "^3.3.0",
    "commander": "^2.9.0",
    "d3": "^3.5.6",
    "deep-diff": "^0.3.3",
    "gulp": "^3.9.0",
    "gulp-bump": "^1.0.0",
    "gulp-git": "^1.6.0",
    "gulp-jshint": "^1.11.2",
    "gulp-load-plugins": "^1.0.0",
    "gulp-rename": "^1.2.2",
    "gulp-run": "^1.6.11",
    "gulp-sourcemaps": "^1.6.0",
    "gulp-spawn-mocha": "^2.2.1",
    "gulp-tag-version": "^1.3.0",
    "gulp-uglify": "^1.4.2",
    "gulp-util": "^3.0.7",
    "jshint-stylish": "^2.0.1",
    "lodash": "^3.10.1",
    "mocha": "^2.3.3",
    "require-dir": "^0.3.0",
    "vinyl-buffer": "^1.0.0",
    "vinyl-source-stream": "^1.1.0",
    "watchify": "~3.4.0",
    "z-schema": "^3.15.3",
    "jstransform": "^11.0.3",
    "through": "^2.3.8"
  },
  "dependencies": {
    "colorbrewer": "0.0.2",
<<<<<<< HEAD
    "d3-color": "^0.2.6",
    "d3-format": "^0.3.3",
    "d3-time-format": "0.1.3",
    "datalib": "^1.4.6",
    "yargs": "^3.27.0",
    "vega": "2.2.6"
=======
    "d3-color": "^0.2.4",
    "d3-format": "^0.3.0",
    "d3-time-format": "0.1.0",
    "datalib": "^1.4.5",
    "yargs": "^3.23.0",
    "vega": "^2.3.0"
>>>>>>> d2ffcd6f
  },
  "browserify": {
    "transform": [
      "browserify-shim"
    ]
  },
  "browserify-shim": {}
}<|MERGE_RESOLUTION|>--- conflicted
+++ resolved
@@ -67,21 +67,12 @@
   },
   "dependencies": {
     "colorbrewer": "0.0.2",
-<<<<<<< HEAD
-    "d3-color": "^0.2.6",
-    "d3-format": "^0.3.3",
-    "d3-time-format": "0.1.3",
-    "datalib": "^1.4.6",
-    "yargs": "^3.27.0",
-    "vega": "2.2.6"
-=======
     "d3-color": "^0.2.4",
     "d3-format": "^0.3.0",
     "d3-time-format": "0.1.0",
     "datalib": "^1.4.5",
     "yargs": "^3.23.0",
     "vega": "^2.3.0"
->>>>>>> d2ffcd6f
   },
   "browserify": {
     "transform": [
