---
layout: page_submenu

sidebar:
- text: Overview
  url: index
- text: View Specification
  url: spec
  sub-sidebar:
  - text: Title
    url: title
  - text: Width / Height
    url: size
- text: Data
  url: data
- text: Projection
  url: projection
- text: Transform
  url: transform
  sub-sidebar:
  - text: Aggregate
    url: aggregate
  - text: Bin
    url: bin
  - text: Calculate
    url: calculate
  - text: Filter
    url: filter
  - text: Flatten
    url: flatten
  - text: Fold
    url: fold
  - text: Lookup
    url: lookup
<<<<<<< HEAD
  - text: Sample
    url: sample
=======
  - text: Stack
    url: stack
>>>>>>> 48990605
  - text: Time Unit
    url: timeunit
  - text: Window
    url: window
- text: Mark
  url: mark
  sub-sidebar:
  - text: Area
    url: area
  - text: Bar
    url: bar
  - text: Box Plot
    url: boxplot
  - text: Circle
    url: circle
  - text: Error Band
    url: errorband
  - text: Error Bar
    url: errorbar
  - text: Geoshape
    url: geoshape
  - text: Line
    url: line
  - text: Point
    url: point
  - text: Rect
    url: rect
  - text: Rule
    url: rule
  - text: Square
    url: square
  - text: Text
    url: text
  - text: Tick
    url: tick
  - text: Trail
    url: trail
- text: Encoding
  url: encoding
  sub-sidebar:
  - text: Aggregate
    url: aggregate
  - text: Axis
    url: axis
  - text: Bin
    url: bin
  - text: Condition
    url: condition
  - text: Field
    url: field
  - text: Format
    url: format
  - text: Legend
    url: legend
  - text: Scale
    url: scale
  - text: Stack
    url: stack
  - text: Sort
    url: sort
  - text: Time Unit
    url: timeunit
  - text: Type
    url: type
  - text: Value
    url: value
- text: View Composition
  url: composition
  sub-sidebar:
  - text: Facet
    url: facet
  - text: Layer
    url: layer
  - text: Concat
    url: concat
  - text: Repeat
    url: repeat
  - text: Resolve
    url: resolve
- text: Selections
  url: selection
  sub-sidebar:
  - text: Bind
    url: bind
  - text: Nearest
    url: nearest
  - text: Project
    url: project
  - text: Toggle
    url: toggle
  - text: Translate
    url: translate
  - text: Zoom
    url: zoom
- text: Config
  url: config
- break: true
- text: Parameter Types
  url: types
- text: Tooltip
  url: tooltip


base: /docs/
---
<span class="edit-page">
    <a href="https://github.com/vega/vega-lite/edit/master/{{page.path}}">Edit this page</a>
</span>
{{ content }}<|MERGE_RESOLUTION|>--- conflicted
+++ resolved
@@ -32,13 +32,10 @@
     url: fold
   - text: Lookup
     url: lookup
-<<<<<<< HEAD
   - text: Sample
     url: sample
-=======
   - text: Stack
     url: stack
->>>>>>> 48990605
   - text: Time Unit
     url: timeunit
   - text: Window
