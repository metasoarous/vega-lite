--- conflicted
+++ resolved
@@ -138,14 +138,10 @@
             "tickCount": {
                 "signal": "min(ceil(width/40), 10)"
             },
-<<<<<<< HEAD
-            "title": "BIN(precipitation)",
+            "title": "precipitation (binned)",
             "values": {
                 "signal": "sequence(bin_maxbins_10_precipitation_bins.start, bin_maxbins_10_precipitation_bins.stop + bin_maxbins_10_precipitation_bins.step, bin_maxbins_10_precipitation_bins.step)"
             },
-=======
-            "title": "precipitation (binned)",
->>>>>>> 7ae0827b
             "zindex": 1
         },
         {
