--- conflicted
+++ resolved
@@ -32,10 +32,7 @@
         {
           "mark": {
             "type": "point",
-<<<<<<< HEAD
-=======
             "opacity": 1,
->>>>>>> 2a898177
             "filled": true
           },
           "encoding": {
@@ -79,10 +76,7 @@
         {
           "mark": {
             "type": "point",
-<<<<<<< HEAD
-=======
             "opacity": 1,
->>>>>>> 2a898177
             "filled": true
           },
           "encoding": {
